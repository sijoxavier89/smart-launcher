const request    = require('supertest')
const jwt        = require("jsonwebtoken")
const crypto     = require("crypto")
const { expect } = require("chai")
const jose       = require("node-jose")
const { Server } = require('http')
const app        = require("../src/index.js")
const config     = require("../src/config")
const Codec      = require("../static/codec.js")
const Lib        = require("../src/lib")

const TESTED_FHIR_SERVERS = {
    "r4": config.fhirServerR4,
    "r3": config.fhirServerR3,
    "r2": config.fhirServerR2
}

/**
 * @param {object} options 
 * @param {string} options.path
 * @param {object} [options.query]
 * @param {string|object} [options.sim]
 * @param {string} [options.fhir]
 */
function buildUrl({ path, query = {}, sim = "", fhir = "r4" }) {

    let _path = "";
    
    if (fhir) {
        _path += "/v/" + fhir;
    }

    if (sim) {
        if (typeof sim == "string") {
            _path += "/sim/" + sim
        } else {
            _path += "/sim/" + jose.util.base64url.encode(JSON.stringify(sim))
        }
    }

    path = (_path + "/" + path).replace(/\/+/g, "/")

    const url = new URL(path, config.baseUrl)

    for (const key in query) {
        if (key == "launch" && query[key] && typeof query[key] != "string") {
            url.searchParams.set(
                key,
                Buffer.from(JSON.stringify(query[key])).toString("base64")
            )
        } else {
            url.searchParams.set(key, query[key])
        }
    }

    return url
}

/**
 * Encodes the object with our proprietary codec to make it smaller. The
 * serializes as JSON and returns a base64 version of it.
 * @param {Object} object The object to encode
 * @returns {String}
 */
 function encodeSim(object = {}) {
    return Buffer.from(JSON.stringify(Codec.encode(object)), "utf8").toString("base64");
}

/**
<<<<<<< HEAD
 * Makes the initial authorization request and expects the server to redirect
 * back to redirect_uri with the given state and a code.
 * @param {Object} options
 * @param {String} options.patient 0 or more comma-separated patient IDs.
 * Defaults to "x" because we ignore it.
 * @param {String} options.client_id The client_id of the app. Defaults to "x"
 * @param {String} options.code_challenge_method PKCE option; no PKCE request if omitted
 * @param {String} options.code_challenge PKCE option; no PKCE request if omitted
 * @param {String} options.redirect_uri The uri to redirect to. Defaults to
 * "http://x.y" because we ignore it but still require it to be valid URL.
 * @param {String} options.scope
 * @param {String} options.state
 * @param {String} options.aud
 * @param {Object} options.launch
 * @param {Number} options.launch.launch_pt 1 or 0
 * @param {Number} options.launch.skip_login 1 or 0
 * @param {Number} options.launch.skip_auth 1 or 0
 * @param {String} options.launch.patient
 * @param {String} options.launch.encounter
 * @param {String} options.launch.auth_error
 * @param {String} options.baseUrl
 * @returns {Promise<String>} Returns a promise resolved with the code
 */
function getAuthCode(options) {
    return new Promise((resolve, reject) => {
        Request({
            method: options.post ? "POST" : "GET",
            url      : `${options.baseUrl}auth/authorize`,
            strictSSL: false,
            followRedirect: false,
            [options.post ? "form" : "qs"]: {
                response_type: "code",
                code_challenge_method: options.code_challenge_method || undefined,
                code_challenge: options.code_challenge || undefined,
                patient      : options.patient   || "x",
                client_id    : options.client_id || "x",
                redirect_uri : options.redirect_uri || "http://x.y",
                scope        : options.scope || "x",
                state        : options.state || "x",
                launch       : encodeSim(options.launch),
                aud          : `${options.baseUrl}fhir`
            }
        }, (error, res, body) => {
            if (error) {
                return reject(error)
            }

            try {
                expectStatusCode(res, 302);

                if (!res.headers.location) {
                    throw new Error(`auth/authorize did not redirect to the redirect_uri`)
                }
                let url = Url.parse(res.headers.location, true);
                if (!url.query.code) {
                    throw new Error(`auth/authorize did not redirect to the redirect_uri with code parameter`)
                }
                let code = url.query.code + "";
                // console.log("code: ", JSON.parse(base64url.decode(code.split(".")[1])));
                resolve(code);
            } catch(ex) {
                reject(ex);
            }
        });
    });
}

function getAuthToken(options) {
    return new Promise((resolve, reject) => {
        Request({
            url      : `${options.baseUrl}auth/token`,
            method   : "POST",
            strictSSL: false,
            followRedirect: false,
            json: true,
            form: {
                grant_type: "authorization_code",
                code      : options.code,
                code_verifier: options.code_verifier,
            }
        }, (error, res, body) => {
            if (error) {
                return reject(error)
            }
=======
 * @param {string} fhirVersion "r2" | "r3" | "r4"
 */
function getSmartApi(fhirVersion)
{
    return {

        /**
         * @param {object} options 
         * 
         * SMART parameters
         * @param {string}        [options.client_id]
         * @param {string}        [options.scope]
         * @param {string}        [options.state]
         * @param {string}        [options.redirect_uri]
         * @param {object|string} [options.launch] If object, will be converted to base64 json string
         * 
         * Custom parameters
         * @param {string}         [options.patient]       Pre-selected patient id(s)
         * @param {string}         [options.provider]      Pre-selected provider id(s)
         * @param {string}         [options.encounter]     Pre-selected encounter id(s)
         * @param {number|boolean} [options.auth_success]  Flag to skip the launch confirmation dialog
         * @param {number|boolean} [options.login_success] Flag to skip the launch login dialog
         * @param {number|boolean} [options.aud_validated] Flag to skip the aud validation
         */
        getAuthCode: async function(options) {

            const {
                client_id    = "test_client_id",
                scope        = "test_scope",
                state        = "test_state",
                redirect_uri = "http://test_redirect_uri"
            } = options;

            const url = buildUrl({
                fhir: fhirVersion,
                path: "/auth/authorize",
                query: {
                    ...options,
                    client_id,
                    scope,
                    state,
                    redirect_uri,
                    aud: buildUrl({ fhir: fhirVersion, path: "fhir" }).href,
                    response_type: "code"
                }
            })

            return request(app)
            .get(url.pathname)
            .query(url.searchParams.toString())
            .redirects(0)
            .expect(302)
            .expect("location", /^https?\:\/\/.+/)
            .then(res => {
                const loc = new URL(res.get("location"));
                const code = loc.searchParams.get("code");
                if (!code) {
                    throw new Error(`authorize did not redirect to the redirect_uri with code parameter`)
                }
                return { code, state: loc.searchParams.get("state"), redirect_uri }
            });
        },

        /**
         * @param {string} code 
         */
        getAccessToken: async function(code, redirect_uri) {
            return request(app)
            .post(buildUrl({ fhir: fhirVersion, path: "auth/token" }).pathname)
            .redirects(0)
            .type("form")
            .send({ grant_type: "authorization_code", code, redirect_uri })
            .expect(200)
            .then(res => res.body);
        },
>>>>>>> aba0ceec

        /**
         * @param {string} refreshToken 
         */
        refresh: async function(refreshToken) {
            return request(app)
            .post(buildUrl({ fhir: fhirVersion, path: "auth/token" }).pathname)
            .redirects(0)
            .type("form")
            .send({ grant_type: "refresh_token", refresh_token: refreshToken })
            .expect(200)
            .then(res => res.body);
        }
    }
}
////////////////////////////////////////////////////////////////////////////////
// app.use((error, req, res, next) => {
//     console.error(error)
//     res.status(500).end()
// })

// -----------------------------------------------------------------------------
/**
 * @type {Server|null}
 */
<<<<<<< HEAD
function refreshSession(options) {
    return requestPromise({
        url           : `${options.baseUrl}auth/token`,
        method        : "POST",
        followRedirect: false,
        json          : true,
        form: {
            grant_type   : "refresh_token",
            refresh_token: options.refreshToken
        }
    }).then(res => res.body);
}

function authorize(options) {
    return getAuthCode(options).then(
        code => getAuthToken({ code, baseUrl: options.baseUrl, code_verifier: options.code_verifier})
    );
}

function introspect(options) {
    return requestPromise({
        url           : `${options.baseUrl}auth/introspect`,
        method        : "POST",
        followRedirect: false,
        json          : true,
        form: {
            token: options.accessToken
        }
    }).then(res => res.body);
}

function buildRoutePermutations(suffix = "", fhirVersion) {
    suffix = suffix.replace(/^\//, "");
    let out = [];
    
    if (ENABLE_FHIR_VERSION_3 && (!fhirVersion || fhirVersion == 3)) {
        out.push(
            `/v/r3/sb/abc/sim/whatever/${suffix}`, 
            `/v/r3/sb/abc/${suffix}`,
            `/v/r3/sim/whatever/${suffix}`,
            `/v/r3/${suffix}`
        );
    }

    if (ENABLE_FHIR_VERSION_2 && (!fhirVersion || fhirVersion == 2)) {
        out.push(
            `/v/r2/sb/abc/sim/whatever/${suffix}`, 
            `/v/r2/sb/abc/${suffix}`,
            `/v/r2/sim/whatever/${suffix}`,
            `/v/r2/${suffix}`
        );    
    }
=======
let server;
>>>>>>> aba0ceec

async function closeServer() {
    return new Promise((resolve, reject) => {
        if (server && server.listening) {
            server.close(error => {
                if (error) {
                    reject(error);
                } else {
                    // server.unref()
                    // server = null;
                    resolve();
                }
            });
        } else {
            if (server) server.unref()
            resolve();
        }
    });
}

before(async () => {
    await closeServer()
    return new Promise((resolve, reject) => {
        const _server = app.listen(config.port, error => {
            if (error) {
                return reject(error);
            }
            server = _server
            resolve()
        });
    });
});

after(closeServer);

describe("Global stuff", () => {

    it('index responds with html', () => {
        return request(app)
        .get('/')
        .expect('Content-Type', /html/)
        .expect(200);
    });

    it('/keys hosts the public keys', () => {
        return request(app)
        .get('/keys')
        .expect('Content-Type', /json/)
        .expect(200)
        .expect(res => {
            expect(res.body).to.have.property("keys")
            expect(Array.isArray(res.body.keys)).to.be.true
            expect(res.body.keys.length).to.be.greaterThan(0)
        });
    });
    
    it('/public_key hosts the public key as pem', () => {
        return request(app)
        .get('/public_key')
        .expect('Content-Type', /text/)
        .expect(200)
        .expect(/-----BEGIN PUBLIC KEY-----/)
    });

    it ("/env.js", () => {
        return request(app)
        .get('/env.js')
        .expect('Content-Type', /javascript/)
        .expect(200)
        .expect(/var ENV = \{/)
    })

    it("rejects xml", async () => {
        await request(app)
        .get("/")
        .set("content-type", "application/xml")
        .expect(400, /XML format is not supported/)
    })

    describe("/launcher", () => {
        it("requires launch_uri", async () => {
            await request(app)
            .get('/launcher')
            .expect('Content-Type', /text/)
            .expect(400, "launch_uri is required")
        })

        it("requires absolute launch_uri", async () => {
            await request(app)
            .get('/launcher')
            .query({ launch_uri: "./test" })
            .expect('Content-Type', /text/)
            .expect(400, "Invalid launch_uri parameter")
        })

<<<<<<< HEAD
    // xit ("Can simulate custom token errors", null);
    // xit ("Keeps protected data-sets read-only", null);
    // xit ("Inject sandbox tag into POST and PUT requests", null);
    // xit ("Make urls conditional and if exists, change /id to ?_id=", null);
    // xit ("Apply patient scope to GET requests", null);
=======
        it("validates the fhir_ver param", async () => {
            await request(app)
            .get('/launcher')
            .query({ launch_uri: "http://test.dev", fhir_ver: 33 })
            .expect('Content-Type', /text/)
            .expect(400, "Invalid or missing fhir_ver parameter. It can only be '2', '3' or '4'.")
        })
>>>>>>> aba0ceec

        it("works", async () => {
            await request(app)
            .get('/launcher')
            .query({ launch_uri: "http://test.dev", fhir_ver: 3 })
            .expect("location", /^http\:\/\/test\.dev\?iss=.+/)
            .expect(302)
        })
    })

    describe('RSA Generator', () => {
        
        it ("can generate random strings", async () => {
            await request(app)
            .get('/generator/random')
            .expect('Content-Type', /text\/plain/)
            .expect(200)
            .expect(/^[0-9a-fA-F]{64}$/);

            await request(app)
            .get('/generator/random')
            .query({ enc: "hex" })
            .expect('Content-Type', /text\/plain/)
            .expect(200)
            .expect(/^[0-9a-fA-F]{64}$/);
        });

        it ("random strings length defaults to 32", async () => {
            await request(app)
            .get('/generator/random')
            .query({ len: -5 })
            .expect('Content-Type', /text\/plain/)
            .expect(200)
            .expect(/^[0-9a-fA-F]{64}$/);
        });

        it ("can generate random RSA-256 key pairs", async () => {

            let { privateKey, publicKey } = await request(app)
            .get("/generator/rsa")
            .expect('content-type', /json/)
            .expect(200)
            .then(res => res.body)

            expect(privateKey, "The generator did not create a private key")
            expect(publicKey, "The generator did not create a public key")

            await request(app)
            .get("/generator/rsa")
            .expect('content-type', /json/)
            .expect(200)
            .then(res => {
                expect(res.body.privateKey, "The generator did not create a private key")
                expect(res.body.publicKey, "The generator did not create a public key")
                expect(res.body.privateKey).to.not.equal(privateKey, "privateKey does not change between requests")
                expect(res.body.publicKey).to.not.equal(publicKey, "publicKey does not change between requests")
            })
        });
    });

});

for(const FHIR_VERSION in TESTED_FHIR_SERVERS) {

    const SMART = getSmartApi(FHIR_VERSION);

    describe(`FHIR server ${FHIR_VERSION}`, () => {

        it("Catches body parse errors", async () => {
            await request(app)
            .post(buildUrl({ fhir: FHIR_VERSION, path: "fhir" }).pathname)
            .type("json")
            .send('{"a":1,"b":}')
            .expect(400)
            .expect(/OperationOutcome/)
        })
        
        it('can render the patient picker', () => {
            return request(app)
            .get(buildUrl({ fhir: FHIR_VERSION, path: "picker" }).pathname)
            .expect('Content-Type', /html/)
            .expect(200)
        });

        it('can render the user picker', () => {
            return request(app)
            .get(buildUrl({ fhir: FHIR_VERSION, path: "login" }).pathname)
            .expect('Content-Type', /html/)
            .expect(200)
        });

        it('can render the launch approval dialog', () => {
            return request(app)
            .get(buildUrl({ fhir: FHIR_VERSION, path: "authorize" }).pathname)
            .expect('Content-Type', /html/)
            .expect(200)
        });

        it ("renders .well-known/smart-configuration", async () => {
            return request(app)
            .get(buildUrl({ fhir: FHIR_VERSION, path: ".well-known/smart-configuration" }).pathname)
            .expect('Content-Type', /json/)
            .expect(200)
        })

        describe('Proxy', function() {
            this.timeout(10000);

            it("rejects unknown fhir versions", async () => {
                await request(app)
                .get(buildUrl({ fhir: FHIR_VERSION + 2, path: "/fhir/Patient"}).pathname)
                .expect(400, /FHIR server r\d2 not found/)
            })
<<<<<<< HEAD
        })
        .end(done);
    });
});

describe('Auth', function() {
    describe('authorize', function() {
        buildRoutePermutations().forEach(path => {
            it(`POST ${path}`, done => {
                getAuthCode({
                    post: true,
                    scope  : "offline_access launch launch/patient openid fhirUser",
                    baseUrl: config.baseUrl + path,
                    launch : {
                        launch_pt : 1,
                        skip_login: 1,
                        skip_auth : 1,
                        encounter : "bcd",
                        patient: "abc"
                    },
                }).then(code => {
                    expect(code).to.have.length.greaterThan(10);
                    done()
                });
            });
        });


        // auth/authorize Checks for required params
        buildRoutePermutations("auth/authorize").forEach(path => {
            let query = [];
            [
                "response_type",
                "client_id",
                "redirect_uri",
                "scope",
                "state",
                "aud"
            ].forEach(name => {
                it(`${path} requires "${name}" param`, done => {
                    request(app)
                    .get(path + "?" + query.join("&"))
                    .expect(400)
                    .expect(`Missing ${name} parameter`)
                    .end(() => {
                        query.push(name + "=" + (name == "redirect_uri" ? "http%3A%2F%2Fx" : "x"));
                        done();
                    });
                });
            });
            // it(`${path} with missing "client_id" param`, done => {
            //     request(app)
            //     .get(path + "?response_type=code&client_id=&redirect_uri=http%3A%2F%2Fx&aud=x&state=abc")
            //     .end(function(error, res) {
            //         console.log(res.body, res.headers)
            //         done();
            //     });
            // });
        });
=======
            
            it('fhir/metadata responds with html in browsers', () => {
                return request(app)
                .get(buildUrl({ fhir: FHIR_VERSION, path: "fhir/metadata" }).pathname)
                .set('Accept', 'text/html')
                .expect('content-type', /application\/(fhir\+json|json\+fhir|json)/)
                .expect(200)
            });

            it('removes custom headers', () => {
                return request(app)
                .get(buildUrl({ fhir: FHIR_VERSION, path: "fhir/Patient" }).pathname)
                .set('x-custom', 'whatever')
                .expect(res => expect(res.header['x-custom']).to.equal(undefined))
            });
>>>>>>> aba0ceec

            it ("Validates the FHIR version", () => {
                return request(app)
                .get(buildUrl({ fhir: "r300", path: "fhir/metadata" }).pathname)
                .expect('Content-Type', /json/)
                .expect('{"error":"FHIR server r300 not found"}')
                .expect(400)
            });
<<<<<<< HEAD

        });

        // auth/authorize validates pkce challenge method
        buildRoutePermutations().forEach(path => {
            it(`${path}auth/authorize - validates the code_challenge_method parameter`, done => {
                request(app)
                .get(path + `auth/authorize?code_challenge_method=plain&response_type=x&client_id=x&redirect_uri=http%3A%2F%2Fx&scope=x&state=x&aud=${encodeURIComponent(config.baseUrl + path)}fhir`)
                .expect(/Invalid%20code_challenge_method%20parameter/)
                .expect(302)
                .end(done);
            });

            it(`${path}auth/authorize - validates the code_challenge parameter`, done => {
                request(app)
                .get(path + `auth/authorize?code_challenge_method=S256&response_type=x&client_id=x&redirect_uri=http%3A%2F%2Fx&scope=x&state=x&aud=${encodeURIComponent(config.baseUrl + path)}fhir`)
                .expect(/Missing%20code_challenge%20parameter/)
                .expect(302)
                .end(done);
            });

            const code_verifier = base64url.encode(crypto.randomBytes(32));
            const hash = crypto.createHash('sha256');
            hash.update(code_verifier);
            const code_challenge = base64url.encode(hash.digest());
            const authorizePayload = {
                    scope  : "offline_access launch launch/patient openid fhirUser",
                    baseUrl: config.baseUrl + path,
                    code_challenge_method: 'S256',
                    code_challenge: code_challenge,
                    code_verifier: code_verifier,
                    launch : {
                        launch_pt : 1,
                        skip_login: 1,
                        skip_auth : 1,
                        encounter : "bcd",
                        patient: "abc"
                    },
                };

            it(`POST ${path} - fails with PKCE S256 and an invalid code_verifier`, done => {
                authorize({...authorizePayload, code_verifier: 'bad-verifier'}).catch(()=> {
                    done()
                });
            });
 
            it(`POST ${path} - succeeds with PKCE S256 and an valid code_verifier`, done => {
                authorize(authorizePayload).then(()=> {
                    done()
                });
            });
       



        });




        buildRoutePermutations("auth/authorize").forEach(path => {
            it(`${path} - validates the redirect_uri parameter`, done => {
                request(app)
                .get(path + "?response_type=x&client_id=x&redirect_uri=x&scope=x&state=x&aud=x")
                .expect(/^Invalid redirect_uri parameter/)
                .expect(400)
                .end(done);
            });

        });


        // can simulate invalid redirect_uri error
        {
            let sim = new Buffer('{"auth_error":"auth_invalid_redirect_uri"}').toString('base64');
            let paths = buildRoutePermutations("auth/authorize?launch=" + sim + "&response_type=x&client_id=x&redirect_uri=http%3A%2F%2Fx&scope=x&state=x&aud=x");
            paths.push(`/v/${PREFERRED_FHIR_VERSION}/sim/${sim}/auth/authorize?response_type=x&client_id=x&redirect_uri=http%3A%2F%2Fx&scope=x&state=x&aud=x"`);
            paths.forEach(path => {
                it (path.split("?")[0] + " can simulate invalid redirect_uri error", done => {
                    request(app)
                    .get(path)
                    .expect(302)
                    .expect(function(res) {
                        const loc = res.get("location");
                        if (!loc || loc.indexOf("error=sim_invalid_redirect_uri") == -1) {
                            throw new Error(`No error passed to the redirect ${loc}`)
                        }
                    })
                    .expect(function(res) {
                        const loc = res.get("location");
                        if (!loc || loc.indexOf("state=x") == -1) {
                            throw new Error(`No state passed to the redirect ${loc}`)
                        }
                    })
                    .end(done);
                });
=======

            it ("If auth token is sent - validates it", () => {
                return request(app)
                .get(buildUrl({ fhir: FHIR_VERSION, path: "fhir/Patient" }).pathname)
                .set("authorization", "Bearer whatever")
                .expect('Content-Type', /text/)
                .expect(/Invalid token\: /)
                .expect(401)
            });
            
            it ("Adjust urls in the fhir response", () => {
                return request(app)
                .get(buildUrl({ fhir: FHIR_VERSION, path: "/fhir/Patient" }).pathname)
                .expect(res => {
                    if (res.text.indexOf(TESTED_FHIR_SERVERS[FHIR_VERSION]) > -1) {
                        throw new Error("Not all URLs replaced");
                    }
                })
            });
            
            it ("pull the resource out of the bundle if we converted a /id url into a ?_id= query", async () => {
                
                // We cannot know any IDs but we need to use one for this test, thus
                // query all the patients with _count=1 to find the first one and use
                // it's ID.
                const patientID = await request(app)
                .get(buildUrl({ fhir: FHIR_VERSION, path: "/fhir/Patient"}).pathname)
                .query({ _count: 1 })
                .expect(200)
                .expect("content-type", /json/)
                .then(res => res.body.entry[0].resource.id);
        
                // Now do another request with that ID
                const resource = await request(app)
                .get(buildUrl({ fhir: FHIR_VERSION, path: "/fhir/Patient/" + patientID }).pathname)
                .expect(200)
                .expect("content-type", /json/)
                .then(res => res.body);
        
                // Did we get a patient with the requested id?
                expect(resource.resourceType).to.equal("Patient")
                expect(resource.id).to.equal(patientID)
>>>>>>> aba0ceec
            });

            it ("Handles pagination", () => {
                return request(app)
                .get(buildUrl({ fhir: FHIR_VERSION, path: "/fhir/Patient" }).pathname)
                .expect(res => {
                    if (!Array.isArray(res.body.link)) {
                        throw new Error("No links found");
                    }
        
                    let next = res.body.link.find(l => l.relation == "next")
                    if (!next) {
                        throw new Error("No next link found");
                    }
                    // console.log(next)
                    return request(app).get(next.url).expect(res2 => {
                        if (!Array.isArray(res.body.link)) {
                            throw new Error("No links found on second page");
                        }
        
                        let self = res.body.link.find(l => l.relation == "self")
                        if (!self) {
                            throw new Error("No self link found on second page");
                        }
                        if (self.url !== next.url) {
                            throw new Error("Links mismatch");
                        }
        
                        let next2 = res.body.link.find(l => l.relation == "next")
                        if (!next2) {
                            throw new Error("No next link found on second page");
                        }
                        // console.log(next2)
                    })
                })
            });

            it ("Replies with formatted JSON for bundles", () => {
                return request(app)
                .get(buildUrl({ fhir: FHIR_VERSION, path: "/fhir/Patient" }).pathname)
                .expect(/\n.+/);
            });

            it ("Replies with formatted JSON for single resources", () => {
                return request(app)
                .get(buildUrl({ fhir: FHIR_VERSION, path: "/fhir/X" }).pathname) // Should return OperationOutcome
                .expect(/\n.+/);
            });

            if (FHIR_VERSION === "r2") {
                it (`Replies with application/json+fhir for ${FHIR_VERSION}`, () => {
                    return request(app)
                    .get(buildUrl({ fhir: FHIR_VERSION, path: "/fhir/Patient" }).pathname)
                    .expect("content-Type", /^application\/json\+fhir/i)
                    .expect(/\n.+/);
                });
            } else {
                it (`Replies with application/fhir+json for ${FHIR_VERSION}`, () => {
                    return request(app)
                    .get(buildUrl({ fhir: FHIR_VERSION, path: "/fhir/Patient" }).pathname)
                    .expect("content-Type", /^application\/fhir\+json/i)
                    .expect(/\n.+/);
                });
            }

            it('Injects the SMART information in metadata responses', () => {
                return request(app)
                .get(buildUrl({ fhir: FHIR_VERSION, path: "fhir/metadata" }).pathname)
                .expect('content-type', /\bjson\b/i)
                .expect(200)
                .expect(res => {
                    let uris = Lib.getPath(res.body, "rest.0.security.extension.0.extension");
                    
                    // authorize ---------------------------------------------------
                    let authorizeCfg = uris.find(o => o.url == "authorize");
                    if (!authorizeCfg) {
                        throw new Error("No 'authorize' endpoint found in the conformance statement");
                    }
                    if (authorizeCfg.valueUri != buildUrl({ fhir: FHIR_VERSION, path: "auth/authorize" }).href) {
                        throw new Error("Wrong 'authorize' endpoint found in the conformance statement");
                    }
    
                    // token -------------------------------------------------------
                    let tokenCfg = uris.find(o => o.url == "token");
                    if (!tokenCfg) {
                        throw new Error("No 'token' endpoint found in the conformance statement");
                    }
                    if (tokenCfg.valueUri != buildUrl({ fhir: FHIR_VERSION, path: "auth/token" }).href) {
                        throw new Error("Wrong 'token' endpoint found in the conformance statement");
                    }
    
                    // register ----------------------------------------------------
                    // TODO: Un-comment when we support DCR
                    // let registerCfg  = uris.find(o => o.url == "register");
                    // if (!registerCfg) {
                    //     throw new Error("No 'register' endpoint found in the conformance statement");
                    // }
                    // if (registerCfg.valueUri != buildUrl({ fhir: FHIR_VERSION, path: "auth/register" }).href) {
                    //     throw new Error("Wrong 'register' endpoint found in the conformance statement");
                    // }
                });
            });

            it ("Can simulate custom token errors", async () => {
                const token = jwt.sign({ sim_error: "test error" }, config.jwtSecret)
                await request(app)
                .get(buildUrl({ fhir: FHIR_VERSION, path: "/fhir/Patient" }).pathname)
                .set("authorization", "bearer " + token)
                .expect(401, "test error");
            });

            it ("Keeps protected data-sets read-only");
            it ("Make urls conditional and if exists, change /id to ?_id=");
            it ("Apply patient scope to GET requests");

            describe('Fhir Requests', () => {
                it ("TODO...");
            });
        });

        describe('Auth', () => {
            describe('authorize', () => {
                
                const url = buildUrl({ fhir: FHIR_VERSION, path: "/auth/authorize" });

                const fullQuery = {
                    response_type: "code",
                    client_id: "x",
                    redirect_uri: "http://x",
                    scope: "x",
                    state: "x",
                    aud: "x"
                };

                const authErrors = {
                    "auth_invalid_client_id"   : /error_description=Simulated\+invalid\+client_id\+parameter\+error/,
                    "auth_invalid_scope"       : /error_description=Simulated\+invalid\+scope\+error/
                }

                it(`requires "response_type" param`, () => {
                    const query = { ...fullQuery };
                    delete query.response_type
                    return request(app)
                    .get(url.pathname)
                    .query(query)
                    .expect(302)
                    .expect("location", /error_description=Missing\+response_type\+parameter/)
                    .expect("location", /state=x/)
                });
<<<<<<< HEAD
            });
        });
    });
    
    describe('token introspection', function() {
        buildRoutePermutations().forEach(path => {
            it(`${path}auth/introspect yields a valid introspection response`, done => {
                authorize({
                    scope  : "offline_access launch launch/patient openid fhirUser",
                    baseUrl: config.baseUrl + path,
                    launch : {
                        launch_pt : 1,
                        skip_login: 1,
                        skip_auth : 1,
                        encounter : "bcd",
                        patient: "abc"
                    },
                    client_id: "example-client",
                    patient   : "abc",
                }).then(tokenResponse => {
                    return introspect({
                        baseUrl: config.baseUrl + path,
                        accessToken: tokenResponse.access_token
                    })
                }).then(result => {
                    expect(result.active).to.be.true;
                    expect(result.exp).to.exist;
                    expect(result.scope).to.exist;
                    expect(result.patient).to.equal("abc");
                    expect(result.client_id).to.equal("example-client");
                    done();
                })
            })
        });

    });

=======
>>>>>>> aba0ceec

                it(`requires "redirect_uri" param`, () => {
                    const query = { ...fullQuery };
                    delete query.redirect_uri
                    return request(app)
                    .get(url.pathname)
                    .query(query)
                    .expect(400)
                    .expect({ error: "invalid_request", error_description: "Missing redirect_uri parameter" })
                });

                // validates the redirect_uri parameter
                // -------------------------------------------------------------
                it("validates the redirect_uri parameter", () => {
                    return request(app)
                    .get(url.pathname)
                    .query({ ...fullQuery, redirect_uri: "x" })
                    .expect({ error: "invalid_request", error_description: "Invalid redirect_uri parameter 'x' (must be full URL)" })
                    .expect(400);
                });

                it (`can simulate invalid_redirect_uri error`, () => {

                    const url = buildUrl({
                        fhir: FHIR_VERSION,
                        path: "/auth/authorize",
                        sim: {
                            auth_error: "auth_invalid_redirect_uri"
                        }
                    });
    
                    return request(app)
                    .get(url.pathname)
                    .query(fullQuery)
                    .expect(400)
                    .expect({error:"invalid_request",error_description:"Simulated invalid redirect_uri parameter error"})
                });

                // other simulated errors
                // -------------------------------------------------------------
                Object.keys(authErrors).forEach(errorName => {
                    it (`can simulate "${errorName}" error via sim`, () => {

                        const url = buildUrl({
                            fhir: FHIR_VERSION,
                            path: "/auth/authorize",
                            sim: {
                                auth_error: errorName
                            }
                        });
        
                        return request(app)
                        .get(url.pathname)
                        .query(fullQuery)
                        .expect(302)
                        .expect("location", authErrors[errorName])
                    });

                    it (`can simulate "${errorName}" error via launch param`, () => {

                        const url = buildUrl({
                            fhir: FHIR_VERSION,
                            path: "/auth/authorize",
                            query: {
                                ...fullQuery,
                                launch: {
                                    auth_error: errorName
                                }
                            }
                        });
        
                        return request(app)
                        .get(url.pathname)
                        .query(url.searchParams.toString())
                        .expect(302)
                        .expect("location", authErrors[errorName])
                        // .expect(function(res) {
                        //     const loc = res.get("location");
                        //     if (!loc || loc.indexOf(`error=${authErrors[errorName]}`) == -1) {
                        //         throw new Error(`No error passed to the redirect ${loc}`)
                        //     }
                        //     if (!loc || loc.indexOf("state=x") == -1) {
                        //         throw new Error(`No state passed to the redirect ${loc}`)
                        //     }
                        // });
                    });
                })

                // rejects invalid audience value
                // -------------------------------------------------------------
                it ("rejects invalid audience value", () => {
                    return request(app)
                    .get(url.pathname)
                    .query({ ...fullQuery, aud: "whatever" })
                    .expect(302)
                    .expect("location", /error_description=Bad\+audience\+value/)
                });

                // can show encounter picker
                // -------------------------------------------------------------
                it ("can show encounter picker", () => {
                    const url = buildUrl({
                        fhir: FHIR_VERSION,
                        path: "/auth/authorize",
                        query: {
                            ...fullQuery,
                            scope: "patient/*.read launch",
                            patient: "whatever",
                            aud: config.baseUrl + `/v/${FHIR_VERSION}/fhir`,
                            launch: {
                                launch_ehr: 1,
                                select_encounter: 1
                            }
                        }
                    });

                    return request(app)
                    .get(url.pathname)
                    .query(url.searchParams.toString())
                    .expect(302)
                    .expect(res => {
                        const loc = res.get("location");
                        if (!loc || loc.indexOf(`/v/${FHIR_VERSION}/encounter?`) !== 0) {
                            throw new Error(`Wrong redirect ${loc}.`)
                        }
                    });
                });

                it("generates a code from profile", async () => {
                    return SMART.getAuthCode({
                        patient: "abc",
                        scope: "profile openid launch",
                        encounter: "bcd",
                        login_success: true,
                        auth_success: true,
                        launch: { launch_pt: 1 }
                    });
                });

                it("generates a code from fhirUser", async () => {
                    return SMART.getAuthCode({
                        patient: "abc",
                        scope: "fhirUser openid launch",
                        encounter: "bcd",
                        login_success: true,
                        auth_success: true,
                        launch: { launch_pt: 1 }
                    });
                });

                it ("shows patient picker if needed", () => {
                    const url = buildUrl({
                        fhir: FHIR_VERSION,
                        path: "/auth/authorize",
                        query: {
                            ...fullQuery,
                            scope: "launch",
                            aud: config.baseUrl + `/v/${FHIR_VERSION}/fhir`,
                            launch: {
                                launch_ehr: 1
                            }
                        }
                    });

                    return request(app)
                    .get(url.pathname)
                    .query(url.searchParams.toString())
                    .expect(302)
                    .expect("location", /\/picker\?/)
                });

                it ("shows patient picker if needed", () => {
                    const url = buildUrl({
                        fhir: FHIR_VERSION,
                        path: "/auth/authorize",
                        query: {
                            ...fullQuery,
                            scope: "launch",
                            aud: config.baseUrl + `/v/${FHIR_VERSION}/fhir`,
                            launch: {
                                launch_ehr: 1
                            }
                        }
                    });

                    return request(app)
                    .get(url.pathname)
                    .query(url.searchParams.toString())
                    .expect(302)
                    .expect("location", /\/picker\?/)
                });

                it ("shows patient picker if multiple patients are pre-selected", () => {
                    const url = buildUrl({
                        fhir: FHIR_VERSION,
                        path: "/auth/authorize",
                        query: {
                            ...fullQuery,
                            scope: "launch/patient",
                            aud: config.baseUrl + `/v/${FHIR_VERSION}/fhir`,
                            launch: {
                                launch_prov: 1
                            }
                        }
                    });

                    return request(app)
                    .get(url.pathname)
                    .query(url.searchParams.toString())
                    .expect(302)
                    .expect("location", /\/picker\?/)
                });

                it ("shows patient picker if needed in CDS launch", () => {
                    const url = buildUrl({
                        fhir: FHIR_VERSION,
                        path: "/auth/authorize",
                        query: {
                            ...fullQuery,
                            scope: "launch/patient",
                            aud: config.baseUrl + `/v/${FHIR_VERSION}/fhir`,
                            launch: {
                                launch_cds: 1
                            }
                        }
                    });

                    return request(app)
                    .get(url.pathname)
                    .query(url.searchParams.toString())
                    .expect(302)
                    .expect("location", /\/picker\?/)
                });

                it ("does not show patient picker if scopes do not require it", () => {
                    const url = buildUrl({
                        fhir: FHIR_VERSION,
                        path: "/auth/authorize",
                        query: {
                            ...fullQuery,
                            scope: "whatever",
                            aud: config.baseUrl + `/v/${FHIR_VERSION}/fhir`
                        }
                    });

                    return request(app)
                    .get(url.pathname)
                    .query(url.searchParams.toString())
                    .expect(res => expect(!res.header.location || !res.header.location.match(/\/picker\?/)).to.equal(true))
                });

                it ("shows provider login screen if needed", () => {
                    const url = buildUrl({
                        fhir: FHIR_VERSION,
                        path: "/auth/authorize",
                        query: {
                            ...fullQuery,
                            scope: "launch openid profile",
                            aud: config.baseUrl + `/v/${FHIR_VERSION}/fhir`,
                            launch: {
                                patient: "X",
                                encounter: "x",
                                launch_ehr: 1
                            }
                        }
                    });

                    return request(app)
                    .get(url.pathname)
                    .query(url.searchParams.toString())
                    .expect(302)
                    .expect("location", /\/login\?/)
                });

            })

            describe('token', function() {

                it("rejects token requests with invalid redirect_uri param", async () => {

                    /** @type {{ code: any }} */
                    let { code } = await SMART.getAuthCode({
                        scope: "offline_access",
                        launch: {
                            launch_pt : 1,
                            skip_login: 1,
                            skip_auth : 1,
                            patient   : "abc",
                            encounter : "bcd"
                        }
                    })

                    code = jwt.decode(code);

                    expect(code).to.haveOwnProperty("redirect_uri");

                    await SMART.getAccessToken(code, "http://something.else").then(() => {
                        throw new Error("The token request should have failed")
                    }).catch(() => true)
                })

                it("can simulate expired refresh tokens", async () => {

                    const { code, redirect_uri } = await SMART.getAuthCode({
                        scope: "offline_access",
                        launch: {
                            launch_pt : 1,
                            skip_login: 1,
                            skip_auth : 1,
                            patient   : "abc",
                            encounter : "bcd",
                            auth_error: "token_expired_refresh_token"
                        }
                    })
                    
                    const tokenResponse = await SMART.getAccessToken(code, redirect_uri)

                    /**
                     * @type {object}
                     */
                    const refreshToken = jwt.decode(tokenResponse.refresh_token)

                    expect(refreshToken.auth_error).to.equal("token_expired_refresh_token")

                    return request(app)
                        .post(buildUrl({ fhir: FHIR_VERSION, path: "auth/token" }).pathname)
                        .type("form")
                        .send({ grant_type: "refresh_token", refresh_token: tokenResponse.refresh_token })
                        .expect('Content-Type', /json/)
                        .expect(403, {error:"invalid_grant",error_description:"Expired refresh token"});
                });

                it("provides id_token", async () => {
                    const { code, redirect_uri } = await SMART.getAuthCode({
                        patient: "abc",
                        scope: "fhirUser openid launch",
                        encounter: "bcd",
                        login_success: true,
                        auth_success: true,
                        launch: {
                            launch_pt: 1    
                        }
                    });

                    const tokenResponse = await SMART.getAccessToken(code, redirect_uri)

                    expect(tokenResponse).to.have.property("id_token")
                });
            });

            it("the access token can be verified using the published public key", async () => {

                // Start by getting an id_token
                const { code, redirect_uri } = await SMART.getAuthCode({
                    patient: "abc",
                    scope: "fhirUser openid launch",
                    encounter: "bcd",
                    login_success: true,
                    auth_success: true,
                    launch: { launch_pt: 1 }
                });

                const { id_token } = await SMART.getAccessToken(code, redirect_uri)

                // Then get the jwks_uri from .well-known/openid-configuration
                const jwksUrl = await request(app)
                    .get(buildUrl({ fhir: FHIR_VERSION, path: ".well-known/openid-configuration" }).pathname)
                    .expect("content-type", /json/)
                    .expect(200)
                    .then(res => new URL(res.body.jwks_uri));

                // Then fetch the keys
                const keys = await request(app)
                    .get(jwksUrl.pathname)
                    .expect("content-type", /json/)
                    .expect(200)
                    .then(res => res.body.keys);

                const privateKey = (await jose.JWK.asKey(keys[0], "json")).toPEM();
                jwt.verify(id_token, privateKey, { algorithms: ["RS256"] });
            });

            describe('Confidential Clients', () => {

                let token = jwt.sign("whatever", config.jwtSecret);
                
                it ("can simulate auth_invalid_client_secret", () => {
                    return request(app)
                    .post(buildUrl({ fhir: FHIR_VERSION, path: "/auth/token" }).pathname)
                    .type('form')
                    .set("Authorization", "Basic bXktYXBwOm15LWFwcC1zZWNyZXQtMTIz")
                    .send({
                        grant_type: "refresh_token",
                        auth_error: "auth_invalid_client_secret",
                        refresh_token: token
                    })
                    .expect({error:"invalid_client",error_description:"Simulated invalid client secret error"})
                    .expect(401);
                });

                it ("rejects empty auth header", () => {
                    return request(app)
                    .post(buildUrl({ fhir: FHIR_VERSION, path: "/auth/token" }).pathname)
                    .type('form')
                    .set("Authorization", "Basic")
                    .send({
                        grant_type: "refresh_token",
                        refresh_token: token
                    })
                    .expect({error:"invalid_request",error_description:"The authorization header 'Basic' cannot be empty"})
                    .expect(401);
                });

                it ("rejects invalid auth header", () => {
                    return request(app)
                    .post(buildUrl({ fhir: FHIR_VERSION, path: "/auth/token" }).pathname)
                    .type('form')
                    .set("Authorization", "Basic bXktYXB")
                    .send({
                        grant_type: "refresh_token",
                        refresh_token: token
                    })
                    .expect({ error: "invalid_request", error_description:"Bad authorization header 'Basic bXktYXB': The decoded header must contain '{client_id}:{client_secret}'" })
                    .expect(401);
                });
    
                it ("can simulate invalid token errors", () => {
                    return request(app)
                    .post(buildUrl({ fhir: FHIR_VERSION, path: "/auth/token" }).pathname)
                    .type('form')
                    .set("Authorization", "Basic bXktYXBwOm15LWFwcC1zZWNyZXQtMTIz")
                    .send({
                        grant_type: "authorization_code",
                        code: jwt.sign({ auth_error:"token_invalid_token", redirect_uri: "x" }, config.jwtSecret),
                        redirect_uri: "x"
                    })
                    .expect({ error: "invalid_client", error_description: "Invalid token!" })
                    .expect(401);
                });
            })
        });

        describe('Introspection', () => {
            it("includes the introspect endpoint in the CapabilityStatement", async () => {
                await request(app)
                .get(buildUrl({ fhir: FHIR_VERSION, path: "/fhir/metadata" }).pathname)
                .expect(/json/)
                .expect(200)
                .then(response => {
                    const oauthUris = response.body.rest[0].security.extension.find(e => /StructureDefinition\/oauth-uris$/.test(e.url));
                    expect(oauthUris);
                    const introspection = oauthUris.extension.find(e => e.url === "introspect");
                    expect(introspection);
                    expect(new URL(introspection.valueUri).pathname).equal(buildUrl({ fhir: FHIR_VERSION, path: "/auth/introspect" }).pathname);
                })
            })

            it("requires authorization", async () => {
                await request(app)
                .post(buildUrl({ fhir: FHIR_VERSION, path: "auth/introspect" }).pathname)
                .expect(401, "Authorization is required")
            })

            it("rejects invalid token", async () => {
                await request(app)
                .post(buildUrl({ fhir: FHIR_VERSION, path: "auth/introspect" }).pathname)
                .set('Authorization', `Bearer invalidToken`)
                .expect(401)
            })

            it("requires token in the payload", async () => {
                const { code, redirect_uri } = await SMART.getAuthCode({
                    scope: "offline_access",
                    launch: {
                        launch_pt : 1,
                        skip_login: 1,
                        skip_auth : 1,
                        patient   : "abc",
                        encounter : "bcd",
                    }
                });
                
                const { access_token } = await SMART.getAccessToken(code, redirect_uri);

                await request(app)
                .post(buildUrl({ fhir: FHIR_VERSION, path: "auth/introspect" }).pathname)
                .set('Authorization', `Bearer ${access_token}`)
                .set('Accept', 'application/json')
                .set('Content-Type', 'application/x-www-form-urlencoded')
                .expect(400, "No token provided")
            })

            it("can introspect an access token", async () => {
                const { code, redirect_uri } = await SMART.getAuthCode({
                    scope: "offline_access",
                    launch: {
                        launch_pt : 1,
                        skip_login: 1,
                        skip_auth : 1,
                        patient   : "abc",
                        encounter : "bcd",
                    }
                });
                
                const { access_token } = await SMART.getAccessToken(code, redirect_uri);

                await request(app)
                .post(buildUrl({ fhir: FHIR_VERSION, path: "auth/introspect" }).pathname)
                .set('Authorization', `Bearer ${access_token}`)
                .set('Accept', 'application/json')
                .set('Content-Type', 'application/x-www-form-urlencoded')
                .send({ token: access_token })
                .expect(200)
                .expect(res => {
                    if(res.body.active !== true) throw new Error("Token is not active.");
                })
            })

            it("can introspect a refresh token", async () => {
                const { code, redirect_uri } = await SMART.getAuthCode({
                    scope: "offline_access",
                    launch: {
                        launch_pt : 1,
                        skip_login: 1,
                        skip_auth : 1,
                        patient   : "abc",
                        encounter : "bcd",
                    }
                });
                
                const { access_token, refresh_token } = await SMART.getAccessToken(code, redirect_uri);

                await request(app)
                .post(buildUrl({ fhir: FHIR_VERSION, path: "auth/introspect" }).pathname)
                .set('Authorization', `Bearer ${access_token}`)
                .set('Accept', 'application/json')
                .set('Content-Type', 'application/x-www-form-urlencoded')
                .send({ token: refresh_token })
                .expect(200)
                .expect(res => {
                    if(res.body.active !== true) throw new Error("Token is not active.");
                })
            })

            it("gets active: false for authorized request with invalid token", async () => {
                const { code, redirect_uri } = await SMART.getAuthCode({
                    scope: "offline_access",
                    launch: {
                        launch_pt : 1,
                        skip_login: 1,
                        skip_auth : 1,
                        patient   : "abc",
                        encounter : "bcd",
                    }
                });
                
                const { access_token, refresh_token } = await SMART.getAccessToken(code, redirect_uri);

                await request(app)
                .post(buildUrl({ fhir: FHIR_VERSION, path: "auth/introspect" }).pathname)
                .set('Authorization', `Bearer ${access_token}`)
                .set('Accept', 'application/json')
                .set('Content-Type', 'application/x-www-form-urlencoded')
                .send({ token: "invalid token" })
                .expect(200)
                .expect({ active: false })
            })

            it("gets active: false for authorized request with expired token", async () => {

                const expiredTokenPayload = {
                    client_id: "mocked",
                    scope: "Patient/*.read",
                    exp: Math.floor(Date.now() / 1000) - (60 * 60) // token expired one hour ago
                }
    
                const expiredToken = jwt.sign(expiredTokenPayload, config.jwtSecret)

                const { code, redirect_uri } = await SMART.getAuthCode({
                    scope: "offline_access",
                    launch: {
                        launch_pt : 1,
                        skip_login: 1,
                        skip_auth : 1,
                        patient   : "abc",
                        encounter : "bcd",
                    }
                });
                
                const { access_token } = await SMART.getAccessToken(code, redirect_uri);

                await request(app)
                .post(buildUrl({ fhir: FHIR_VERSION, path: "auth/introspect" }).pathname)
                .set('Authorization', `Bearer ${access_token}`)
                .set('Accept', 'application/json')
                .set('Content-Type', 'application/x-www-form-urlencoded')
                .send({ token: expiredToken })
                .expect(200)
                .expect({ active: false })
            })
        })

        describe('Backend Services', () => {

            describe('Client Registration', () => {
        
                it ("requires form-urlencoded POST", () => {
                    return request(app)
                    .post(buildUrl({ fhir: FHIR_VERSION, path: "/auth/register" }).pathname)
                    .send({})
                    .expect(400, { error: "invalid_request", error_description: "Invalid request content-type header (must be 'application/x-www-form-urlencoded')" })
                });
        
                it ("requires 'iss' parameter", () => {
                    return request(app)
                    .post(buildUrl({ fhir: FHIR_VERSION, path: "/auth/register" }).pathname)
                    .type("form")
                    .send({})
                    .expect(400, { error: "invalid_request", error_description: 'Missing parameter "iss"' })
                });
        
                it ("requires 'pub_key' parameter", () => {
                    return request(app)
                    .post(buildUrl({ fhir: FHIR_VERSION, path: "/auth/register" }).pathname)
                    .type("form")
                    .send({ iss: "whatever" })
                    .expect(400, { error: "invalid_request", error_description: 'Missing parameter "pub_key"' })
                });
        
                it ("validates the 'dur' parameter", () => {
                    return Promise.all(
                        ["x", Infinity, -Infinity, -2].map(dur => {
                            return request(app)
                            .post(buildUrl({ fhir: FHIR_VERSION, path: "/auth/register" }).pathname)
                            .type("form")
                            .send({ iss: "whatever", pub_key: "abc", dur })
                            .expect(400, { error: "invalid_request", error_description: 'Invalid parameter "dur"' });
                        })
                    )
                });
        
                it ("basic usage", () => {
                    return request(app)
                    .post(buildUrl({ fhir: FHIR_VERSION, path: "/auth/register" }).pathname)
                    .type("form")
                    .send({ iss: "whatever", pub_key: "something" })
                    .expect(200)
                    .expect("content-type", /\btext\/plain\b/i)
                    .expect(res => expect(jwt.decode(res.text)).to.not.be.null);
                });
        
                it ("accepts custom duration", () => {
                    return request(app)
                    .post(buildUrl({ fhir: FHIR_VERSION, path: "/auth/register" }).pathname)
                    .type("form")
                    .send({ iss: "whatever", pub_key: "something", dur: 23 })
                    .expect(200)
                    .expect("content-type", /\btext\/plain\b/i)
                    // @ts-ignore
                    .expect(res => expect(jwt.decode(res.text).accessTokensExpireIn).to.equal(23))
                });
        
                it ("accepts custom simulated errors", () => {
                    return request(app)
                    .post(buildUrl({ fhir: FHIR_VERSION, path: "/auth/register" }).pathname)
                    .type("form")
                    .send({ iss: "whatever", pub_key: "something", auth_error: "test error" })
                    .expect(200)
                    .expect("content-type", /\btext\/plain\b/i)
                    // @ts-ignore
                    .expect(res => expect(jwt.decode(res.text).auth_error).to.equal("test error"))
                });
            });
        
            it ("Authorization Claim works as expected", async () => {
                const iss = "whatever";
                const tokenUrl = buildUrl({ fhir: FHIR_VERSION, path: "/auth/token" });

                const alg = "RS384"
                const key = await jose.JWK.createKey("RSA", 2048, { alg })

                const token = await request(app)
                .post(buildUrl({ fhir: FHIR_VERSION, path: "/auth/register" }).pathname)
                .type("form")
                .send({ iss, pub_key: key.toPEM() })
                .then(res => res.text);

                let jwtToken = {
                    iss,
                    sub: token,
                    aud: tokenUrl.href,
                    exp: Date.now()/1000 + 300, // 5 min
                    jti: crypto.randomBytes(32).toString("hex")
                };
            
                await request(app)
                .post(tokenUrl.pathname)
                .type("form")
                .send({
                    scope: "system/*.*",
                    grant_type: "client_credentials",
                    client_assertion_type: "urn:ietf:params:oauth:client-assertion-type:jwt-bearer",
                    client_assertion: jwt.sign(
                        jwtToken,
                        key.toPEM(true),
                        { algorithm: alg }
                    )
                })
                .then(res => {
                    // console.log(res.text)
                    if (res.body.token_type !== "bearer") {
                        throw new Error(`Authorization failed! Expecting token_type: bearer but found ${res.body.token_type}`);
                    }
                    if (res.body.expires_in !== 900) {
                        throw new Error(`Authorization failed! Expecting expires_in: 900 but found ${res.body.expires_in}`);
                    }
                    if (!res.body.access_token) {
                        throw new Error(`Authorization failed! No access_token returned`);
                    }
                    if (res.body.access_token.split(".").length != 3) {
                        throw new Error("Did not return proper access_token");
                    }
                })
            });
        });
    })
}

<<<<<<< HEAD
    //TODO
    // describe('Fhir Requests', () => {
    //     it ("TODO...");
    // });
});
=======
>>>>>>> aba0ceec
<|MERGE_RESOLUTION|>--- conflicted
+++ resolved
@@ -66,184 +66,6 @@
     return Buffer.from(JSON.stringify(Codec.encode(object)), "utf8").toString("base64");
 }
 
-/**
-<<<<<<< HEAD
- * Makes the initial authorization request and expects the server to redirect
- * back to redirect_uri with the given state and a code.
- * @param {Object} options
- * @param {String} options.patient 0 or more comma-separated patient IDs.
- * Defaults to "x" because we ignore it.
- * @param {String} options.client_id The client_id of the app. Defaults to "x"
- * @param {String} options.code_challenge_method PKCE option; no PKCE request if omitted
- * @param {String} options.code_challenge PKCE option; no PKCE request if omitted
- * @param {String} options.redirect_uri The uri to redirect to. Defaults to
- * "http://x.y" because we ignore it but still require it to be valid URL.
- * @param {String} options.scope
- * @param {String} options.state
- * @param {String} options.aud
- * @param {Object} options.launch
- * @param {Number} options.launch.launch_pt 1 or 0
- * @param {Number} options.launch.skip_login 1 or 0
- * @param {Number} options.launch.skip_auth 1 or 0
- * @param {String} options.launch.patient
- * @param {String} options.launch.encounter
- * @param {String} options.launch.auth_error
- * @param {String} options.baseUrl
- * @returns {Promise<String>} Returns a promise resolved with the code
- */
-function getAuthCode(options) {
-    return new Promise((resolve, reject) => {
-        Request({
-            method: options.post ? "POST" : "GET",
-            url      : `${options.baseUrl}auth/authorize`,
-            strictSSL: false,
-            followRedirect: false,
-            [options.post ? "form" : "qs"]: {
-                response_type: "code",
-                code_challenge_method: options.code_challenge_method || undefined,
-                code_challenge: options.code_challenge || undefined,
-                patient      : options.patient   || "x",
-                client_id    : options.client_id || "x",
-                redirect_uri : options.redirect_uri || "http://x.y",
-                scope        : options.scope || "x",
-                state        : options.state || "x",
-                launch       : encodeSim(options.launch),
-                aud          : `${options.baseUrl}fhir`
-            }
-        }, (error, res, body) => {
-            if (error) {
-                return reject(error)
-            }
-
-            try {
-                expectStatusCode(res, 302);
-
-                if (!res.headers.location) {
-                    throw new Error(`auth/authorize did not redirect to the redirect_uri`)
-                }
-                let url = Url.parse(res.headers.location, true);
-                if (!url.query.code) {
-                    throw new Error(`auth/authorize did not redirect to the redirect_uri with code parameter`)
-                }
-                let code = url.query.code + "";
-                // console.log("code: ", JSON.parse(base64url.decode(code.split(".")[1])));
-                resolve(code);
-            } catch(ex) {
-                reject(ex);
-            }
-        });
-    });
-}
-
-function getAuthToken(options) {
-    return new Promise((resolve, reject) => {
-        Request({
-            url      : `${options.baseUrl}auth/token`,
-            method   : "POST",
-            strictSSL: false,
-            followRedirect: false,
-            json: true,
-            form: {
-                grant_type: "authorization_code",
-                code      : options.code,
-                code_verifier: options.code_verifier,
-            }
-        }, (error, res, body) => {
-            if (error) {
-                return reject(error)
-            }
-=======
- * @param {string} fhirVersion "r2" | "r3" | "r4"
- */
-function getSmartApi(fhirVersion)
-{
-    return {
-
-        /**
-         * @param {object} options 
-         * 
-         * SMART parameters
-         * @param {string}        [options.client_id]
-         * @param {string}        [options.scope]
-         * @param {string}        [options.state]
-         * @param {string}        [options.redirect_uri]
-         * @param {object|string} [options.launch] If object, will be converted to base64 json string
-         * 
-         * Custom parameters
-         * @param {string}         [options.patient]       Pre-selected patient id(s)
-         * @param {string}         [options.provider]      Pre-selected provider id(s)
-         * @param {string}         [options.encounter]     Pre-selected encounter id(s)
-         * @param {number|boolean} [options.auth_success]  Flag to skip the launch confirmation dialog
-         * @param {number|boolean} [options.login_success] Flag to skip the launch login dialog
-         * @param {number|boolean} [options.aud_validated] Flag to skip the aud validation
-         */
-        getAuthCode: async function(options) {
-
-            const {
-                client_id    = "test_client_id",
-                scope        = "test_scope",
-                state        = "test_state",
-                redirect_uri = "http://test_redirect_uri"
-            } = options;
-
-            const url = buildUrl({
-                fhir: fhirVersion,
-                path: "/auth/authorize",
-                query: {
-                    ...options,
-                    client_id,
-                    scope,
-                    state,
-                    redirect_uri,
-                    aud: buildUrl({ fhir: fhirVersion, path: "fhir" }).href,
-                    response_type: "code"
-                }
-            })
-
-            return request(app)
-            .get(url.pathname)
-            .query(url.searchParams.toString())
-            .redirects(0)
-            .expect(302)
-            .expect("location", /^https?\:\/\/.+/)
-            .then(res => {
-                const loc = new URL(res.get("location"));
-                const code = loc.searchParams.get("code");
-                if (!code) {
-                    throw new Error(`authorize did not redirect to the redirect_uri with code parameter`)
-                }
-                return { code, state: loc.searchParams.get("state"), redirect_uri }
-            });
-        },
-
-        /**
-         * @param {string} code 
-         */
-        getAccessToken: async function(code, redirect_uri) {
-            return request(app)
-            .post(buildUrl({ fhir: fhirVersion, path: "auth/token" }).pathname)
-            .redirects(0)
-            .type("form")
-            .send({ grant_type: "authorization_code", code, redirect_uri })
-            .expect(200)
-            .then(res => res.body);
-        },
->>>>>>> aba0ceec
-
-        /**
-         * @param {string} refreshToken 
-         */
-        refresh: async function(refreshToken) {
-            return request(app)
-            .post(buildUrl({ fhir: fhirVersion, path: "auth/token" }).pathname)
-            .redirects(0)
-            .type("form")
-            .send({ grant_type: "refresh_token", refresh_token: refreshToken })
-            .expect(200)
-            .then(res => res.body);
-        }
-    }
-}
 ////////////////////////////////////////////////////////////////////////////////
 // app.use((error, req, res, next) => {
 //     console.error(error)
@@ -254,62 +76,7 @@
 /**
  * @type {Server|null}
  */
-<<<<<<< HEAD
-function refreshSession(options) {
-    return requestPromise({
-        url           : `${options.baseUrl}auth/token`,
-        method        : "POST",
-        followRedirect: false,
-        json          : true,
-        form: {
-            grant_type   : "refresh_token",
-            refresh_token: options.refreshToken
-        }
-    }).then(res => res.body);
-}
-
-function authorize(options) {
-    return getAuthCode(options).then(
-        code => getAuthToken({ code, baseUrl: options.baseUrl, code_verifier: options.code_verifier})
-    );
-}
-
-function introspect(options) {
-    return requestPromise({
-        url           : `${options.baseUrl}auth/introspect`,
-        method        : "POST",
-        followRedirect: false,
-        json          : true,
-        form: {
-            token: options.accessToken
-        }
-    }).then(res => res.body);
-}
-
-function buildRoutePermutations(suffix = "", fhirVersion) {
-    suffix = suffix.replace(/^\//, "");
-    let out = [];
-    
-    if (ENABLE_FHIR_VERSION_3 && (!fhirVersion || fhirVersion == 3)) {
-        out.push(
-            `/v/r3/sb/abc/sim/whatever/${suffix}`, 
-            `/v/r3/sb/abc/${suffix}`,
-            `/v/r3/sim/whatever/${suffix}`,
-            `/v/r3/${suffix}`
-        );
-    }
-
-    if (ENABLE_FHIR_VERSION_2 && (!fhirVersion || fhirVersion == 2)) {
-        out.push(
-            `/v/r2/sb/abc/sim/whatever/${suffix}`, 
-            `/v/r2/sb/abc/${suffix}`,
-            `/v/r2/sim/whatever/${suffix}`,
-            `/v/r2/${suffix}`
-        );    
-    }
-=======
 let server;
->>>>>>> aba0ceec
 
 async function closeServer() {
     return new Promise((resolve, reject) => {
@@ -405,13 +172,12 @@
             .expect(400, "Invalid launch_uri parameter")
         })
 
-<<<<<<< HEAD
-    // xit ("Can simulate custom token errors", null);
-    // xit ("Keeps protected data-sets read-only", null);
-    // xit ("Inject sandbox tag into POST and PUT requests", null);
-    // xit ("Make urls conditional and if exists, change /id to ?_id=", null);
-    // xit ("Apply patient scope to GET requests", null);
-=======
+        // xit ("Can simulate custom token errors", null);
+        // xit ("Keeps protected data-sets read-only", null);
+        // xit ("Inject sandbox tag into POST and PUT requests", null);
+        // xit ("Make urls conditional and if exists, change /id to ?_id=", null);
+        // xit ("Apply patient scope to GET requests", null);
+
         it("validates the fhir_ver param", async () => {
             await request(app)
             .get('/launcher')
@@ -419,7 +185,6 @@
             .expect('Content-Type', /text/)
             .expect(400, "Invalid or missing fhir_ver parameter. It can only be '2', '3' or '4'.")
         })
->>>>>>> aba0ceec
 
         it("works", async () => {
             await request(app)
@@ -484,7 +249,122 @@
 
 for(const FHIR_VERSION in TESTED_FHIR_SERVERS) {
 
-    const SMART = getSmartApi(FHIR_VERSION);
+    /**
+     * @param {string} code 
+     * @param {string} redirect_uri
+     * @param {string} [code_verifier]
+     * @returns {import('supertest').Test}
+     */
+    function getAccessToken(code, redirect_uri, code_verifier) {
+        return request(app)
+        .post(buildUrl({ fhir: FHIR_VERSION, path: "auth/token" }).pathname)
+        .redirects(0)
+        .type("form")
+        .send({ grant_type: "authorization_code", code, redirect_uri, code_verifier });
+    }
+
+    /**
+     * @param {object} options 
+     * @param {"GET"|"POST"} [options.method]
+     * 
+     * SMART parameters
+     * @param {string}        [options.client_id]
+     * @param {string}        [options.scope]
+     * @param {string}        [options.state]
+     * @param {string}        [options.redirect_uri]
+     * @param {object|string} [options.launch] If object, will be converted to base64 json string
+     * @param {string}        [options.code_challenge_method] PKCE option; no PKCE request if omitted
+     * @param {string}        [options.code_challenge] PKCE option; no PKCE request if omitted
+     * 
+     * Custom parameters
+     * @param {string}         [options.patient]       Pre-selected patient id(s)
+     * @param {string}         [options.provider]      Pre-selected provider id(s)
+     * @param {string}         [options.encounter]     Pre-selected encounter id(s)
+     * @param {number|boolean} [options.auth_success]  Flag to skip the launch confirmation dialog
+     * @param {number|boolean} [options.login_success] Flag to skip the launch login dialog
+     * @param {number|boolean} [options.aud_validated] Flag to skip the aud validation
+     * 
+     * @returns { import('supertest').Test }
+     */
+    function getAuthCodeRaw(options)
+    {
+        const query = {
+            ...options,
+            client_id    : options.client_id    || "test_client_id",
+            scope        : options.scope        || "test_scope",
+            state        : options.state        || "test_state",
+            redirect_uri : options.redirect_uri || "http://test_redirect_uri",
+            aud          : buildUrl({ fhir: FHIR_VERSION, path: "fhir" }).href,
+            response_type: "code"
+        }
+
+        if (options.code_challenge_method) {
+            query.code_challenge_method = options.code_challenge_method
+        }
+
+        if (options.code_challenge) {
+            query.code_challenge = options.code_challenge
+        }
+
+        const url = buildUrl({ fhir: FHIR_VERSION, path: "/auth/authorize", query });
+
+        if (options.method === "POST") {
+            return request(app).post(url.pathname).type("form").send(query).redirects(0);
+        }
+
+        return request(app).get(url.pathname).query(url.searchParams.toString()).redirects(0)
+    }
+
+    /**
+     * @param {object} options 
+     * @param {"GET"|"POST"} [options.method]
+     * 
+     * SMART parameters
+     * @param {string}        [options.client_id]
+     * @param {string}        [options.scope]
+     * @param {string}        [options.state]
+     * @param {string}        [options.redirect_uri]
+     * @param {object|string} [options.launch] If object, will be converted to base64 json string
+     * @param {string}        [options.code_challenge_method] PKCE option; no PKCE request if omitted
+     * @param {string}        [options.code_challenge] PKCE option; no PKCE request if omitted
+     * 
+     * Custom parameters
+     * @param {string}         [options.patient]       Pre-selected patient id(s)
+     * @param {string}         [options.provider]      Pre-selected provider id(s)
+     * @param {string}         [options.encounter]     Pre-selected encounter id(s)
+     * @param {number|boolean} [options.auth_success]  Flag to skip the launch confirmation dialog
+     * @param {number|boolean} [options.login_success] Flag to skip the launch login dialog
+     * @param {number|boolean} [options.aud_validated] Flag to skip the aud validation
+     */
+    function getAuthCode(options)
+    {
+        return getAuthCodeRaw(options)
+        .expect(302)
+        .expect("location", /^https?\:\/\/.+/)
+        .then(res => {
+            const loc = new URL(res.get("location"));
+            const code = loc.searchParams.get("code");
+            if (!code) {
+                throw new Error(`authorize did not redirect to the redirect_uri with code parameter. ${res.text}`)
+            }
+            return {
+                code,
+                state: loc.searchParams.get("state"),
+                redirect_uri: options.redirect_uri || "http://test_redirect_uri",
+                location: loc
+            }
+        });
+    }
+
+    // function refresh(refreshToken) {
+    //     return request(app)
+    //     .post(buildUrl({ fhir: FHIR_VERSION, path: "auth/token" }).pathname)
+    //     .redirects(0)
+    //     .type("form")
+    //     .send({ grant_type: "refresh_token", refresh_token: refreshToken })
+    //     .expect(200)
+    //     .then(res => res.body);
+    // }
 
     describe(`FHIR server ${FHIR_VERSION}`, () => {
 
@@ -533,67 +413,6 @@
                 .get(buildUrl({ fhir: FHIR_VERSION + 2, path: "/fhir/Patient"}).pathname)
                 .expect(400, /FHIR server r\d2 not found/)
             })
-<<<<<<< HEAD
-        })
-        .end(done);
-    });
-});
-
-describe('Auth', function() {
-    describe('authorize', function() {
-        buildRoutePermutations().forEach(path => {
-            it(`POST ${path}`, done => {
-                getAuthCode({
-                    post: true,
-                    scope  : "offline_access launch launch/patient openid fhirUser",
-                    baseUrl: config.baseUrl + path,
-                    launch : {
-                        launch_pt : 1,
-                        skip_login: 1,
-                        skip_auth : 1,
-                        encounter : "bcd",
-                        patient: "abc"
-                    },
-                }).then(code => {
-                    expect(code).to.have.length.greaterThan(10);
-                    done()
-                });
-            });
-        });
-
-
-        // auth/authorize Checks for required params
-        buildRoutePermutations("auth/authorize").forEach(path => {
-            let query = [];
-            [
-                "response_type",
-                "client_id",
-                "redirect_uri",
-                "scope",
-                "state",
-                "aud"
-            ].forEach(name => {
-                it(`${path} requires "${name}" param`, done => {
-                    request(app)
-                    .get(path + "?" + query.join("&"))
-                    .expect(400)
-                    .expect(`Missing ${name} parameter`)
-                    .end(() => {
-                        query.push(name + "=" + (name == "redirect_uri" ? "http%3A%2F%2Fx" : "x"));
-                        done();
-                    });
-                });
-            });
-            // it(`${path} with missing "client_id" param`, done => {
-            //     request(app)
-            //     .get(path + "?response_type=code&client_id=&redirect_uri=http%3A%2F%2Fx&aud=x&state=abc")
-            //     .end(function(error, res) {
-            //         console.log(res.body, res.headers)
-            //         done();
-            //     });
-            // });
-        });
-=======
             
             it('fhir/metadata responds with html in browsers', () => {
                 return request(app)
@@ -609,7 +428,6 @@
                 .set('x-custom', 'whatever')
                 .expect(res => expect(res.header['x-custom']).to.equal(undefined))
             });
->>>>>>> aba0ceec
 
             it ("Validates the FHIR version", () => {
                 return request(app)
@@ -618,104 +436,6 @@
                 .expect('{"error":"FHIR server r300 not found"}')
                 .expect(400)
             });
-<<<<<<< HEAD
-
-        });
-
-        // auth/authorize validates pkce challenge method
-        buildRoutePermutations().forEach(path => {
-            it(`${path}auth/authorize - validates the code_challenge_method parameter`, done => {
-                request(app)
-                .get(path + `auth/authorize?code_challenge_method=plain&response_type=x&client_id=x&redirect_uri=http%3A%2F%2Fx&scope=x&state=x&aud=${encodeURIComponent(config.baseUrl + path)}fhir`)
-                .expect(/Invalid%20code_challenge_method%20parameter/)
-                .expect(302)
-                .end(done);
-            });
-
-            it(`${path}auth/authorize - validates the code_challenge parameter`, done => {
-                request(app)
-                .get(path + `auth/authorize?code_challenge_method=S256&response_type=x&client_id=x&redirect_uri=http%3A%2F%2Fx&scope=x&state=x&aud=${encodeURIComponent(config.baseUrl + path)}fhir`)
-                .expect(/Missing%20code_challenge%20parameter/)
-                .expect(302)
-                .end(done);
-            });
-
-            const code_verifier = base64url.encode(crypto.randomBytes(32));
-            const hash = crypto.createHash('sha256');
-            hash.update(code_verifier);
-            const code_challenge = base64url.encode(hash.digest());
-            const authorizePayload = {
-                    scope  : "offline_access launch launch/patient openid fhirUser",
-                    baseUrl: config.baseUrl + path,
-                    code_challenge_method: 'S256',
-                    code_challenge: code_challenge,
-                    code_verifier: code_verifier,
-                    launch : {
-                        launch_pt : 1,
-                        skip_login: 1,
-                        skip_auth : 1,
-                        encounter : "bcd",
-                        patient: "abc"
-                    },
-                };
-
-            it(`POST ${path} - fails with PKCE S256 and an invalid code_verifier`, done => {
-                authorize({...authorizePayload, code_verifier: 'bad-verifier'}).catch(()=> {
-                    done()
-                });
-            });
- 
-            it(`POST ${path} - succeeds with PKCE S256 and an valid code_verifier`, done => {
-                authorize(authorizePayload).then(()=> {
-                    done()
-                });
-            });
-       
-
-
-
-        });
-
-
-
-
-        buildRoutePermutations("auth/authorize").forEach(path => {
-            it(`${path} - validates the redirect_uri parameter`, done => {
-                request(app)
-                .get(path + "?response_type=x&client_id=x&redirect_uri=x&scope=x&state=x&aud=x")
-                .expect(/^Invalid redirect_uri parameter/)
-                .expect(400)
-                .end(done);
-            });
-
-        });
-
-
-        // can simulate invalid redirect_uri error
-        {
-            let sim = new Buffer('{"auth_error":"auth_invalid_redirect_uri"}').toString('base64');
-            let paths = buildRoutePermutations("auth/authorize?launch=" + sim + "&response_type=x&client_id=x&redirect_uri=http%3A%2F%2Fx&scope=x&state=x&aud=x");
-            paths.push(`/v/${PREFERRED_FHIR_VERSION}/sim/${sim}/auth/authorize?response_type=x&client_id=x&redirect_uri=http%3A%2F%2Fx&scope=x&state=x&aud=x"`);
-            paths.forEach(path => {
-                it (path.split("?")[0] + " can simulate invalid redirect_uri error", done => {
-                    request(app)
-                    .get(path)
-                    .expect(302)
-                    .expect(function(res) {
-                        const loc = res.get("location");
-                        if (!loc || loc.indexOf("error=sim_invalid_redirect_uri") == -1) {
-                            throw new Error(`No error passed to the redirect ${loc}`)
-                        }
-                    })
-                    .expect(function(res) {
-                        const loc = res.get("location");
-                        if (!loc || loc.indexOf("state=x") == -1) {
-                            throw new Error(`No state passed to the redirect ${loc}`)
-                        }
-                    })
-                    .end(done);
-                });
-=======
 
             it ("If auth token is sent - validates it", () => {
                 return request(app)
@@ -758,7 +478,6 @@
                 // Did we get a patient with the requested id?
                 expect(resource.resourceType).to.equal("Patient")
                 expect(resource.id).to.equal(patientID)
->>>>>>> aba0ceec
             });
 
             it ("Handles pagination", () => {
@@ -908,46 +627,6 @@
                     .expect("location", /error_description=Missing\+response_type\+parameter/)
                     .expect("location", /state=x/)
                 });
-<<<<<<< HEAD
-            });
-        });
-    });
-    
-    describe('token introspection', function() {
-        buildRoutePermutations().forEach(path => {
-            it(`${path}auth/introspect yields a valid introspection response`, done => {
-                authorize({
-                    scope  : "offline_access launch launch/patient openid fhirUser",
-                    baseUrl: config.baseUrl + path,
-                    launch : {
-                        launch_pt : 1,
-                        skip_login: 1,
-                        skip_auth : 1,
-                        encounter : "bcd",
-                        patient: "abc"
-                    },
-                    client_id: "example-client",
-                    patient   : "abc",
-                }).then(tokenResponse => {
-                    return introspect({
-                        baseUrl: config.baseUrl + path,
-                        accessToken: tokenResponse.access_token
-                    })
-                }).then(result => {
-                    expect(result.active).to.be.true;
-                    expect(result.exp).to.exist;
-                    expect(result.scope).to.exist;
-                    expect(result.patient).to.equal("abc");
-                    expect(result.client_id).to.equal("example-client");
-                    done();
-                })
-            })
-        });
-
-    });
-
-=======
->>>>>>> aba0ceec
 
                 it(`requires "redirect_uri" param`, () => {
                     const query = { ...fullQuery };
@@ -1077,7 +756,7 @@
                 });
 
                 it("generates a code from profile", async () => {
-                    return SMART.getAuthCode({
+                    return getAuthCode({
                         patient: "abc",
                         scope: "profile openid launch",
                         encounter: "bcd",
@@ -1088,7 +767,7 @@
                 });
 
                 it("generates a code from fhirUser", async () => {
-                    return SMART.getAuthCode({
+                    return getAuthCode({
                         patient: "abc",
                         scope: "fhirUser openid launch",
                         encounter: "bcd",
@@ -1222,6 +901,57 @@
                     .expect("location", /\/login\?/)
                 });
 
+                it("Works with POST", () => {
+                    return getAuthCode({
+                        scope : "offline_access",
+                        method: "POST"
+                    }).then(({ code }) => expect(code).to.have.length.greaterThan(10));
+                });
+
+                // PKCE
+                // -------------------------------------------------------------
+                it("validates the code_challenge_method parameter", async () => {
+                    return getAuthCodeRaw({ code_challenge_method: "plain" })
+                    .expect(302)
+                    .then((res) => {
+                        expect(res.get("location")).to.match(/Invalid\+code_challenge_method\+parameter/)
+                    });
+                });
+
+                it("validates the code_challenge parameter", () => {
+                    return getAuthCodeRaw({ code_challenge_method: "S256" })
+                    .expect(302)
+                    .then((res) => {
+                        expect(res.get("location")).to.match(/Missing\+code_challenge\+parameter/)
+                    });
+                });
+
+                it("fails with PKCE S256 and an invalid code_verifier", async () => {
+                    const code_verifier = jose.util.base64url.encode(crypto.randomBytes(32));
+                    const hash = crypto.createHash('sha256');
+                    hash.update(code_verifier);
+                    const code_challenge = jose.util.base64url.encode(hash.digest());
+                    const { code, redirect_uri } = await getAuthCode({
+                        code_challenge_method: "S256",
+                        code_challenge,
+                    });
+                    await getAccessToken(code, redirect_uri, 'bad-verifier')
+                        .expect(401)
+                        .expect(/Invalid grant or Invalid PKCE Verifier/)
+                });
+        
+                it("succeeds with PKCE S256 and an valid code_verifier", async () => {
+                    const code_verifier = jose.util.base64url.encode(crypto.randomBytes(32));
+                    const hash = crypto.createHash('sha256');
+                    hash.update(code_verifier);
+                    const code_challenge = jose.util.base64url.encode(hash.digest());
+                    const { code, redirect_uri } = await getAuthCode({
+                        code_challenge_method: "S256",
+                        code_challenge,
+                    });
+                    return getAccessToken(code, redirect_uri, code_verifier).expect(200)
+                });
+
             })
 
             describe('token', function() {
@@ -1229,7 +959,7 @@
                 it("rejects token requests with invalid redirect_uri param", async () => {
 
                     /** @type {{ code: any }} */
-                    let { code } = await SMART.getAuthCode({
+                    let { code } = await getAuthCode({
                         scope: "offline_access",
                         launch: {
                             launch_pt : 1,
@@ -1244,14 +974,14 @@
 
                     expect(code).to.haveOwnProperty("redirect_uri");
 
-                    await SMART.getAccessToken(code, "http://something.else").then(() => {
+                    await getAccessToken(code, "http://something.else").then(() => {
                         throw new Error("The token request should have failed")
                     }).catch(() => true)
                 })
 
                 it("can simulate expired refresh tokens", async () => {
 
-                    const { code, redirect_uri } = await SMART.getAuthCode({
+                    const { code, redirect_uri } = await getAuthCode({
                         scope: "offline_access",
                         launch: {
                             launch_pt : 1,
@@ -1263,7 +993,7 @@
                         }
                     })
                     
-                    const tokenResponse = await SMART.getAccessToken(code, redirect_uri)
+                    const tokenResponse = await getAccessToken(code, redirect_uri).then(res => res.body)
 
                     /**
                      * @type {object}
@@ -1281,7 +1011,7 @@
                 });
 
                 it("provides id_token", async () => {
-                    const { code, redirect_uri } = await SMART.getAuthCode({
+                    const { code, redirect_uri } = await getAuthCode({
                         patient: "abc",
                         scope: "fhirUser openid launch",
                         encounter: "bcd",
@@ -1292,7 +1022,7 @@
                         }
                     });
 
-                    const tokenResponse = await SMART.getAccessToken(code, redirect_uri)
+                    const tokenResponse = await getAccessToken(code, redirect_uri).then(res => res.body)
 
                     expect(tokenResponse).to.have.property("id_token")
                 });
@@ -1301,7 +1031,7 @@
             it("the access token can be verified using the published public key", async () => {
 
                 // Start by getting an id_token
-                const { code, redirect_uri } = await SMART.getAuthCode({
+                const { code, redirect_uri } = await getAuthCode({
                     patient: "abc",
                     scope: "fhirUser openid launch",
                     encounter: "bcd",
@@ -1310,7 +1040,7 @@
                     launch: { launch_pt: 1 }
                 });
 
-                const { id_token } = await SMART.getAccessToken(code, redirect_uri)
+                const { id_token } = await getAccessToken(code, redirect_uri).then(res => res.body)
 
                 // Then get the jwks_uri from .well-known/openid-configuration
                 const jwksUrl = await request(app)
@@ -1419,7 +1149,7 @@
             })
 
             it("requires token in the payload", async () => {
-                const { code, redirect_uri } = await SMART.getAuthCode({
+                const { code, redirect_uri } = await getAuthCode({
                     scope: "offline_access",
                     launch: {
                         launch_pt : 1,
@@ -1430,7 +1160,7 @@
                     }
                 });
                 
-                const { access_token } = await SMART.getAccessToken(code, redirect_uri);
+                const { access_token } = await getAccessToken(code, redirect_uri).then(res => res.body);
 
                 await request(app)
                 .post(buildUrl({ fhir: FHIR_VERSION, path: "auth/introspect" }).pathname)
@@ -1441,7 +1171,38 @@
             })
 
             it("can introspect an access token", async () => {
-                const { code, redirect_uri } = await SMART.getAuthCode({
+                const { code, redirect_uri } = await getAuthCode({
+                    scope: "offline_access launch launch/patient openid fhirUser",
+                    client_id: "example-client",
+                    launch: {
+                        launch_pt : 1,
+                        skip_login: 1,
+                        skip_auth : 1,
+                        patient   : "abc",
+                        encounter : "bcd",
+                    }
+                });
+                
+                const { access_token } = await getAccessToken(code, redirect_uri).then(res => res.body);
+
+                await request(app)
+                .post(buildUrl({ fhir: FHIR_VERSION, path: "auth/introspect" }).pathname)
+                .set('Authorization', `Bearer ${access_token}`)
+                .set('Accept', 'application/json')
+                .set('Content-Type', 'application/x-www-form-urlencoded')
+                .send({ token: access_token })
+                .expect(200)
+                .expect(({ body }) => {
+                    expect(body.active).to.be.true;
+                    expect(body.exp).to.exist;
+                    expect(body.scope).to.exist;
+                    expect(body.patient).to.equal("abc");
+                    expect(body.client_id).to.equal("example-client");
+                })
+            })
+
+            it("can introspect a refresh token", async () => {
+                const { code, redirect_uri } = await getAuthCode({
                     scope: "offline_access",
                     launch: {
                         launch_pt : 1,
@@ -1452,33 +1213,7 @@
                     }
                 });
                 
-                const { access_token } = await SMART.getAccessToken(code, redirect_uri);
-
-                await request(app)
-                .post(buildUrl({ fhir: FHIR_VERSION, path: "auth/introspect" }).pathname)
-                .set('Authorization', `Bearer ${access_token}`)
-                .set('Accept', 'application/json')
-                .set('Content-Type', 'application/x-www-form-urlencoded')
-                .send({ token: access_token })
-                .expect(200)
-                .expect(res => {
-                    if(res.body.active !== true) throw new Error("Token is not active.");
-                })
-            })
-
-            it("can introspect a refresh token", async () => {
-                const { code, redirect_uri } = await SMART.getAuthCode({
-                    scope: "offline_access",
-                    launch: {
-                        launch_pt : 1,
-                        skip_login: 1,
-                        skip_auth : 1,
-                        patient   : "abc",
-                        encounter : "bcd",
-                    }
-                });
-                
-                const { access_token, refresh_token } = await SMART.getAccessToken(code, redirect_uri);
+                const { access_token, refresh_token } = await getAccessToken(code, redirect_uri).then(res => res.body);
 
                 await request(app)
                 .post(buildUrl({ fhir: FHIR_VERSION, path: "auth/introspect" }).pathname)
@@ -1493,7 +1228,7 @@
             })
 
             it("gets active: false for authorized request with invalid token", async () => {
-                const { code, redirect_uri } = await SMART.getAuthCode({
+                const { code, redirect_uri } = await getAuthCode({
                     scope: "offline_access",
                     launch: {
                         launch_pt : 1,
@@ -1504,7 +1239,7 @@
                     }
                 });
                 
-                const { access_token, refresh_token } = await SMART.getAccessToken(code, redirect_uri);
+                const { access_token } = await getAccessToken(code, redirect_uri).then(res => res.body);
 
                 await request(app)
                 .post(buildUrl({ fhir: FHIR_VERSION, path: "auth/introspect" }).pathname)
@@ -1513,7 +1248,11 @@
                 .set('Content-Type', 'application/x-www-form-urlencoded')
                 .send({ token: "invalid token" })
                 .expect(200)
-                .expect({ active: false })
+                .expect('content-type', /json/)
+                .expect(({ body }) => {
+                    expect(body.active).to.equal(false)
+                    expect(body.error.name).to.equal("JsonWebTokenError")
+                })
             })
 
             it("gets active: false for authorized request with expired token", async () => {
@@ -1526,7 +1265,7 @@
     
                 const expiredToken = jwt.sign(expiredTokenPayload, config.jwtSecret)
 
-                const { code, redirect_uri } = await SMART.getAuthCode({
+                const { code, redirect_uri } = await getAuthCode({
                     scope: "offline_access",
                     launch: {
                         launch_pt : 1,
@@ -1537,7 +1276,7 @@
                     }
                 });
                 
-                const { access_token } = await SMART.getAccessToken(code, redirect_uri);
+                const { access_token } = await getAccessToken(code, redirect_uri).then(res => res.body);
 
                 await request(app)
                 .post(buildUrl({ fhir: FHIR_VERSION, path: "auth/introspect" }).pathname)
@@ -1546,7 +1285,11 @@
                 .set('Content-Type', 'application/x-www-form-urlencoded')
                 .send({ token: expiredToken })
                 .expect(200)
-                .expect({ active: false })
+                .expect('content-type', /json/)
+                .expect(({ body }) => {
+                    expect(body.active).to.equal(false)
+                    expect(body.error.name).to.equal("TokenExpiredError")
+                })
             })
         })
 
@@ -1676,11 +1419,3 @@
     })
 }
 
-<<<<<<< HEAD
-    //TODO
-    // describe('Fhir Requests', () => {
-    //     it ("TODO...");
-    // });
-});
-=======
->>>>>>> aba0ceec
