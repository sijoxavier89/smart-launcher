const crypto       = require("crypto");
const jwt          = require("jsonwebtoken");
const config       = require("./config");
const SMARTHandler = require("./SMARTHandler");
const Lib          = require("./lib");
const ScopeSet     = require("./ScopeSet");
const errors       = require("./errors")

/** @type {typeof Lib.assert} */
const assert = require("./lib").assert;

class TokenHandler extends SMARTHandler {

    /**
     * This is the typical public static entry point designed to be easy to use
     * as route handler.
     * @param {Object} req 
     * @param {Object} res 
     */
    static handleRequest(req, res) {
        return new TokenHandler(req, res).handle();
    }

    /**
     * Validates that the request is form-urlencoded" POST and then uses the
     * grant_type parameter to pick the right flow
     */
    handle() {
        const req = this.request;

        // Require "application/x-www-form-urlencoded" POSTs
        assert(req.is("application/x-www-form-urlencoded"), errors.form_content_type_required);

        switch (req.body.grant_type) {
            case "client_credentials":
                return this.handleBackendService();
            case "authorization_code":
                return this.handleAuthorizationCode();
            case "refresh_token":
                return this.handleRefreshToken();
            default:
                assert.fail(errors.bad_grant_type, req.body.grant_type);
        }
    }

    /**
     * Handles the backend service authorization requests. Parses and validates
     * input params and eventually calls this.finish() with the parsed client
     * details token.
     */
    handleBackendService() {
        const {
            originalUrl,
            body: {
                client_assertion_type,
                client_assertion,
                scope
            }
        } = this.request;

        const { baseUrl, jwtSecret } = config;

        /** @type {any[]} */
        const algorithms = ["RS256", "RS384", "RS512", "ES256", "ES384", "ES512"];

        const aud = baseUrl + originalUrl;

        /** @type {any} */
        let authenticationToken = {};

        /** @type {any} */
        let clientDetailsToken = {};

        let scopeError = "";

        // client_assertion_type is required
        assert(client_assertion_type, errors.client_credentials.missing_client_assertion_type);

        // client_assertion_type must have a fixed value
        assert(client_assertion_type == "urn:ietf:params:oauth:client-assertion-type:jwt-bearer", errors.client_credentials.invalid_client_assertion_type)

        // client_assertion must be a sent
        assert(client_assertion, errors.client_credentials.missing_registration_token);

        // client_assertion must be a token
        assert(() => authenticationToken = jwt.decode(client_assertion), errors.client_credentials.invalid_registration_token);

        // client_assertion must be a parsed
        assert(authenticationToken, errors.client_credentials.invalid_registration_token);

        // The client_id must be valid token
        assert(() => clientDetailsToken = jwt.verify(authenticationToken.sub, jwtSecret), errors.client_credentials.invalid_client_details_token);

        // simulate expired_registration_token error
        assert(clientDetailsToken.auth_error != "token_expired_registration_token", errors.client_credentials.token_expired_registration_token);

        // Validate authenticationToken.aud (must equal this url)
        assert(aud.replace(/^https?/, "") == authenticationToken.aud.replace(/^https?/, ""), errors.client_credentials.invalid_aud, aud);

        // authenticationToken.iss must equal whatever the user entered at registration time, i.e. clientDetailsToken.iss)
        assert(authenticationToken.iss == clientDetailsToken.iss, errors.client_credentials.invalid_token_iss, authenticationToken.iss, clientDetailsToken.iss);

        // simulated invalid_jti error
        assert(clientDetailsToken.auth_error != "invalid_jti", errors.client_credentials.invalid_jti);

        // Validate scope
        assert(!(scopeError = ScopeSet.getInvalidSystemScopes(scope)), errors.client_credentials.invalid_scope, scopeError);

        // simulated token_invalid_scope
        assert(clientDetailsToken.auth_error != "token_invalid_scope", errors.client_credentials.simulated_invalid_scope);

        // Verify the client_assertion token signature
        assert(() => jwt.verify(client_assertion, clientDetailsToken.pub_key, { algorithms }), errors.client_credentials.invalid_token);

        return this.finish(clientDetailsToken);
    }

    /**
     * Handles the common authorization requests. Parses and validates
     * token from request.body.code and eventually calls this.finish() with it.
     */
    handleAuthorizationCode() {
        /** @type {any} */
        let token;
<<<<<<< HEAD
        try {
            token = jwt.verify(this.request.body.code, config.jwtSecret);
            if (token.code_challenge_method === 'S256') {
                const hash = crypto.createHash('sha256');
                hash.update(this.request.body.code_verifier || "");
                const code_challenge = base64url.encode(hash.digest());
                if (code_challenge !== token.code_challenge) {
                    return Lib.replyWithError(this.response, "invalid_grant", 401, code_challenge, token.code_challenge);
                }
            }
        } catch (e) {
            return Lib.replyWithError(this.response, "invalid_token", 401, e.message);
        }
=======
        assert(() => token = jwt.verify(this.request.body.code, config.jwtSecret), errors.authorization_code.invalid_code);

        assert(token.redirect_uri, errors.authorization_code.invalid_code);

        assert(this.request.body.redirect_uri, {
            type : "oauth",
            code : 400,
            error: "invalid_request",
            msg  : "Missing redirect_uri parameter"
        });

        assert(token.redirect_uri === this.request.body.redirect_uri, {
            type : "oauth",
            code : 401,
            error: "invalid_request",
            msg  : "Invalid redirect_uri parameter"
        });

>>>>>>> aba0ceec
        return this.finish(token);
    }

    /**
     * Handles the refresh_token authorization requests. Parses and validates
     * token from request.body.refresh_token and eventually calls this.finish()
     * with it.
     */
    handleRefreshToken() {
        /** @type {any} */
        let token;
        assert(() => token = jwt.verify(this.request.body.refresh_token, config.jwtSecret), errors.refresh_token.invalid_refresh_token);
        assert(token.auth_error != "token_expired_refresh_token", errors.refresh_token.expired_refresh_token);
        return this.finish(token);
    }

    /**
     * Validates authorization header and/or triggers custom authorization
     * errors for confidential clients
     */
    validateBasicAuth(clientDetailsToken) {
        const authHeader = this.request.headers.authorization;
        
        if (!authHeader || authHeader.search(/^basic\s*/i) !== 0) {
            return;
        }

        const req = this.request;

        // Simulate invalid client secret error
        assert(
            req.body.auth_error != "auth_invalid_client_secret" &&
            clientDetailsToken.auth_error != "auth_invalid_client_secret",
            errors.client_credentials.simulated_invalid_client_secret
        )

        let auth = authHeader.replace(/^basic\s*/i, "")
        
        // Check for empty auth
        assert(auth, errors.client_credentials.empty_auth_header, authHeader)

        // Check for invalid base64
        assert(
            () => auth = Buffer.from(auth, "base64").toString().split(":"),
            errors.client_credentials.bad_auth_header,
            authHeader
        )

        // Check for bad auth syntax
        assert(
            auth.length === 2,
            errors.client_credentials.bad_auth_header,
            authHeader,
            "The decoded header must contain '{client_id}:{client_secret}'"
        )
    }

    /**
     * Generates the id token that is included in the response if needed
     * @param {Object} clientDetailsToken
     */
    createIdToken(clientDetailsToken) {
        let secure = this.request.secure || this.request.headers["x-forwarded-proto"] == "https";
        let iss    = config.baseUrl.replace(/^https?/, secure ? "https" : "http");
        let payload = {
            profile : clientDetailsToken.user,
            fhirUser: clientDetailsToken.user,
            aud     : clientDetailsToken.client_id,
            sub     : crypto.createHash('sha256').update(clientDetailsToken.user).digest('hex'),
            iss
        };
        // Reflect back the nonce if it was provided in the original Authentication
        // Request.
        let { nonce } = clientDetailsToken;
        if (nonce) {
            payload.nonce = nonce;
        }

        return jwt.sign(payload, config.privateKeyAsPem, {
            algorithm: "RS256",
            expiresIn: `${(clientDetailsToken.accessTokensExpireIn || 60)} minutes`
        });
    }

    /**
     * Generates and sends the response
     * @param {Object} clientDetailsToken 
     */
    finish(clientDetailsToken) {

<<<<<<< HEAD
            const expiresIn = clientDetailsToken.accessTokensExpireIn ?
                clientDetailsToken.accessTokensExpireIn * 60 :
                req.body.grant_type === 'client_credentials' ?
                    config.backendServiceAccessTokenLifetime * 60 :
                    config.accessTokenLifetime * 60;
        
            var token = Object.assign({}, clientDetailsToken.context, {
                token_type: "bearer",
                scope     : clientDetailsToken.scope,
                client_id : clientDetailsToken.client_id || req.body.client_id,
                expires_in: expiresIn
            });
        
            // sim_error
            if (clientDetailsToken.auth_error == "request_invalid_token") {
                token.sim_error = "Invalid token";
            } else if (clientDetailsToken.auth_error == "request_expired_token") {
                token.sim_error = "Token expired";
            }
        
            // id_token
            if (clientDetailsToken.user && scope.has("openid") && (scope.has("profile") || scope.has("fhirUser"))) {
                token.id_token = this.createIdToken(clientDetailsToken);
            }
=======
        const req = this.request;
        const res = this.response;
>>>>>>> aba0ceec

        // Request from confidential client
        this.validateBasicAuth(clientDetailsToken)

        const scope = new ScopeSet(decodeURIComponent(clientDetailsToken.scope));

        assert(clientDetailsToken.auth_error != "token_invalid_token", errors.client_credentials.invalid_token);
        
        // refresh_token
        if (scope.has('offline_access') || scope.has('online_access')) {
            clientDetailsToken.context.refresh_token = Lib.generateRefreshToken(clientDetailsToken);
        }

        const expiresIn = clientDetailsToken.accessTokensExpireIn ?
            clientDetailsToken.accessTokensExpireIn * 60 :
            req.body.grant_type === 'client_credentials' ?
                +config.backendServiceAccessTokenLifetime * 60 :
                +config.accessTokenLifetime * 60;
    
        var token = {
            ...clientDetailsToken.context,
            token_type: "bearer",
            scope     : clientDetailsToken.scope,
            client_id : req.body.client_id,
            expires_in: expiresIn
        };
    
        // sim_error
        if (clientDetailsToken.auth_error == "request_invalid_token") {
            token.sim_error = "Invalid token";
        } else if (clientDetailsToken.auth_error == "request_expired_token") {
            token.sim_error = "Token expired";
        }
    
        // id_token
        if (clientDetailsToken.user && scope.has("openid") && (scope.has("profile") || scope.has("fhirUser"))) {
            token.id_token = this.createIdToken(clientDetailsToken);
        }

        if (clientDetailsToken.sde) {
            token.serviceDiscoveryURL = clientDetailsToken.sde
        }
    
        // access_token
        token.access_token = jwt.sign(token, config.jwtSecret, { expiresIn });

        // The authorization servers response must include the HTTP
        // Cache-Control response header field with a value of no-store,
        // as well as the Pragma response header field with a value of no-cache.
        res.set({
            "Cache-Control": "no-store",
            "Pragma": "no-cache"
        });

        res.json(token);
    }
}

module.exports = TokenHandler;<|MERGE_RESOLUTION|>--- conflicted
+++ resolved
@@ -1,9 +1,10 @@
-const crypto       = require("crypto");
-const jwt          = require("jsonwebtoken");
-const config       = require("./config");
-const SMARTHandler = require("./SMARTHandler");
-const Lib          = require("./lib");
-const ScopeSet     = require("./ScopeSet");
+const crypto       = require("crypto")
+const jwt          = require("jsonwebtoken")
+const jose         = require("node-jose")
+const config       = require("./config")
+const SMARTHandler = require("./SMARTHandler")
+const Lib          = require("./lib")
+const ScopeSet     = require("./ScopeSet")
 const errors       = require("./errors")
 
 /** @type {typeof Lib.assert} */
@@ -122,23 +123,9 @@
     handleAuthorizationCode() {
         /** @type {any} */
         let token;
-<<<<<<< HEAD
-        try {
-            token = jwt.verify(this.request.body.code, config.jwtSecret);
-            if (token.code_challenge_method === 'S256') {
-                const hash = crypto.createHash('sha256');
-                hash.update(this.request.body.code_verifier || "");
-                const code_challenge = base64url.encode(hash.digest());
-                if (code_challenge !== token.code_challenge) {
-                    return Lib.replyWithError(this.response, "invalid_grant", 401, code_challenge, token.code_challenge);
-                }
-            }
-        } catch (e) {
-            return Lib.replyWithError(this.response, "invalid_token", 401, e.message);
-        }
-=======
+
         assert(() => token = jwt.verify(this.request.body.code, config.jwtSecret), errors.authorization_code.invalid_code);
-
+        
         assert(token.redirect_uri, errors.authorization_code.invalid_code);
 
         assert(this.request.body.redirect_uri, {
@@ -155,7 +142,19 @@
             msg  : "Invalid redirect_uri parameter"
         });
 
->>>>>>> aba0ceec
+        if (token.code_challenge_method === 'S256') {
+            const hash = crypto.createHash('sha256');
+            hash.update(this.request.body.code_verifier || "");
+            const code_challenge = jose.util.base64url.encode(hash.digest());
+            if (code_challenge !== token.code_challenge) {
+                throw Lib.OAuthError.from({
+                    code : 401,
+                    error: "invalid_grant",
+                    msg  : "Invalid grant or Invalid PKCE Verifier, '%s' vs '%s'."
+                }, code_challenge, token.code_challenge);
+            }
+        }
+
         return this.finish(token);
     }
 
@@ -246,35 +245,8 @@
      */
     finish(clientDetailsToken) {
 
-<<<<<<< HEAD
-            const expiresIn = clientDetailsToken.accessTokensExpireIn ?
-                clientDetailsToken.accessTokensExpireIn * 60 :
-                req.body.grant_type === 'client_credentials' ?
-                    config.backendServiceAccessTokenLifetime * 60 :
-                    config.accessTokenLifetime * 60;
-        
-            var token = Object.assign({}, clientDetailsToken.context, {
-                token_type: "bearer",
-                scope     : clientDetailsToken.scope,
-                client_id : clientDetailsToken.client_id || req.body.client_id,
-                expires_in: expiresIn
-            });
-        
-            // sim_error
-            if (clientDetailsToken.auth_error == "request_invalid_token") {
-                token.sim_error = "Invalid token";
-            } else if (clientDetailsToken.auth_error == "request_expired_token") {
-                token.sim_error = "Token expired";
-            }
-        
-            // id_token
-            if (clientDetailsToken.user && scope.has("openid") && (scope.has("profile") || scope.has("fhirUser"))) {
-                token.id_token = this.createIdToken(clientDetailsToken);
-            }
-=======
         const req = this.request;
         const res = this.response;
->>>>>>> aba0ceec
 
         // Request from confidential client
         this.validateBasicAuth(clientDetailsToken)
@@ -298,7 +270,7 @@
             ...clientDetailsToken.context,
             token_type: "bearer",
             scope     : clientDetailsToken.scope,
-            client_id : req.body.client_id,
+            client_id : clientDetailsToken.client_id || req.body.client_id,
             expires_in: expiresIn
         };
     
