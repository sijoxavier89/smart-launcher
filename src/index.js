--- conflicted
+++ resolved
@@ -1,30 +1,3 @@
-<<<<<<< HEAD
-const express        = require("express");
-const cors           = require("cors");
-const bodyParser     = require('body-parser');
-const fs             = require("fs");
-const base64url      = require("base64-url");
-const smartAuth      = require("./smart-auth");
-const reverseProxy   = require("./reverse-proxy");
-const simpleProxy    = require("./simple-proxy");
-const config         = require("./config");
-const generator      = require("./generator");
-const lib            = require("./lib");
-const launcher       = require("./launcher");
-const wellKnownOIDC  = require("./wellKnownOIDCConfiguration");
-const wellKnownSmart = require("./wellKnownSmartConfiguration");
-
-const handleParseError = function(err, req, res, next) {
-    if (err instanceof SyntaxError && err.status === 400) {
-        return lib.operationOutcome(
-            res,
-            `Failed to parse JSON content, error was: ${err.message}`,
-            { httpCode: 400 }
-        );
-    }
-    next(err, req, res);
-}
-=======
 const express    = require("express")
 const cors       = require("cors")
 const fs         = require("fs")
@@ -39,7 +12,6 @@
     globalErrorHandler
 } = require("./middlewares")
 const v3 = require("./v3/fhir-server").default
->>>>>>> aba0ceec
 
 
 const app = express();
@@ -66,50 +38,6 @@
     res.json({"keys":[key]})
 });
 
-<<<<<<< HEAD
-const buildRoutePermutations = (lastSegment) => {
-    return [
-        "/v/:fhir_release/sb/:sandbox/sim/:sim" + lastSegment,
-        "/v/:fhir_release/sb/:sandbox" + lastSegment,
-        "/v/:fhir_release/sim/:sim" + lastSegment,
-        "/v/:fhir_release" + lastSegment
-    ];
-}
-
-// Well-known SMART Configuration
-app.get(buildRoutePermutations(
-    `${config.fhirBaseUrl}/.well-known/smart-configuration`),
-    wellKnownSmart
-);
-
-// picker
-app.get(buildRoutePermutations("/picker"), (req, res) => {
-    res.sendFile("picker.html", {root: './static'});
-});
-
-// encounter picker
-app.get(buildRoutePermutations("/encounter"), (req, res) => {
-    res.sendFile("encounter-picker.html", {root: './static'});
-});
-
-// login
-app.get(buildRoutePermutations("/login"), (req, res) => {
-    res.sendFile("login.html", {root: './static'});
-});
-
-// authorize
-app.get(buildRoutePermutations("/authorize"), (req, res) => {
-    res.sendFile("authorize.html", {root: './static'});
-});
-
-// auth request
-app.use(buildRoutePermutations(config.authBaseUrl), smartAuth)
-
-// Provide launch_id if the CDS Sandbox asks for it
-app.post(buildRoutePermutations("/fhir/_services/smart/launch"), bodyParser.json(), (req, res) => {
-    res.json({
-        launch_id: base64url.encode(JSON.stringify({"context": req.body.parameters || {}}))
-=======
 // Also host the public key as PEM
 app.get("/public_key", (req, res) => {
     fs.readFile(__dirname + "/../public-key.pem", "utf8", (err, key) => {
@@ -117,7 +45,6 @@
             return res.status(500).end("Failed to read public key");
         }
         res.type("text").send(key);
->>>>>>> aba0ceec
     });
 });
 
