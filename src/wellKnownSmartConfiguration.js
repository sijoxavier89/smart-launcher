const config = require("./config");


/**
 * Given a request object, returns its base URL
 */
function getRequestBaseURL(req) {
    const host = req.headers["x-forwarded-host"] || req.headers.host;
    const protocol = req.headers["x-forwarded-proto"] || req.protocol || "http";
    return protocol + "://" + host;
}

module.exports = (req, res) => {
    const prefix = `${getRequestBaseURL(req)}${
        (req.originalUrl || req.originalUrl)
        .replace(/\/fhir\/\.well-known\/smart-configuration$/, "")
        }${config.authBaseUrl}`;
    
    const json = {

        // REQUIRED, URL to the OAuth2 authorization endpoint.
        authorization_endpoint: `${prefix}/authorize`,

        // REQUIRED, URL to the OAuth2 token endpoint.
        token_endpoint: `${prefix}/token`,

        // OPTIONAL, if available, URL to the OAuth2 dynamic registration endpoint for this FHIR server.
        registration_endpoint: undefined,

        // RECOMMENDED, URL where an end-user can view which applications
        // currently have access to data and can make adjustments to these
        // access rights.
        "management_endpoint": undefined,

        // RECOMMENDED, URL to a server’s introspection endpoint that can be
        // used to validate a token.
        "introspection_endpoint": undefined,

        // RECOMMENDED, URL to a server’s revoke endpoint that can be used to
        // revoke a token.
        "revocation_endpoint": undefined,

        // OPTIONAL, array of client authentication methods supported by the
        // token endpoint. The options are “client_secret_post” and “client_secret_basic”.
        "token_endpoint_auth_methods_supported": [
            "client_secret_basic", // for confidential apps
            "client_secret_post"   // for public apps
        ],

        // RECOMMENDED, array of scopes a client may request. See scopes and launch context.
        "scopes_supported": [
            "openid",
            "profile",
            "fhirUser",
            "launch",
            "launch/patient",
            "launch/encounter",
            "patient/*.*",
            "user/*.*",
            "offline_access"
        ],

        // RECOMMENDED, array of OAuth2 response_type values that are supported
        "response_types_supported": [
            "code",
        //     "code id_token",
        //     "id_token",
        //     "refresh_token"
        ],

        // REQUIRED, array of strings representing SMART capabilities
        // (e.g., single-sign-on or launch-standalone) that the server supports.
        "capabilities": [

            // Launch Modes
            // -----------------------------------------------------------------

            // support for SMART’s EHR Launch mode.
            "launch-ehr",

            // support for SMART’s Standalone Launch mode.
            "launch-standalone",


            // Client Types
            // -----------------------------------------------------------------

            // support for SMART’s public client profile (no client authentication).
            "client-public", 

            // support for SMART’s confidential client profile (symmetric
            // client secret authentication).
            "client-confidential-symmetric",

            // Single Sign-on
            // -----------------------------------------------------------------

            // support for SMART’s OpenID Connect profile.
            // sso-openid-connect

            // Launch Context
            // -----------------------------------------------------------------
            
            // support for “need patient banner” launch context (conveyed via
            // need_patient_banner token parameter).
            "context-passthrough-banner",

            // support for “SMART style URL” launch context (conveyed via
            // smart_style_url token parameter).
            "context-passthrough-style",
            

            // Launch Context for EHR Launch
            // -----------------------------------------------------------------

            // support for patient-level launch context (requested by
            // launch/patient scope, conveyed via patient token parameter).
            "context-ehr-patient",
            
            // support for encounter-level launch context (requested by
            // launch/encounter scope, conveyed via encounter token parameter).
            "context-ehr-encounter",


            // Launch Context for Standalone Launch
            // -----------------------------------------------------------------

            // support for patient-level launch context (requested by
            // launch/patient scope, conveyed via patient token parameter).
            "context-standalone-patient",

            // support for encounter-level launch context (requested by
            // launch/encounter scope, conveyed via encounter token parameter).
            "context-standalone-encounter",


            // Permissions
            // -----------------------------------------------------------------

            // support for refresh tokens (requested by offline_access scope).
            "permission-offline",

            // support for patient-level scopes (e.g. patient/Observation.read).
            "permission-patient",

            // support for user-level scopes (e.g. user/Appointment.read).
            "permission-user",

<<<<<<< HEAD
            "authorize-post"
=======
            // support for SMARTv2 scopes (e.g., `patient/Observation.rs`)
            "permission-v2",
            

>>>>>>> e617e831
        ]
    };

    res.json(json);
};<|MERGE_RESOLUTION|>--- conflicted
+++ resolved
@@ -146,14 +146,11 @@
             // support for user-level scopes (e.g. user/Appointment.read).
             "permission-user",
 
-<<<<<<< HEAD
-            "authorize-post"
-=======
             // support for SMARTv2 scopes (e.g., `patient/Observation.rs`)
             "permission-v2",
-            
 
->>>>>>> e617e831
+            // support for POST-based authorization
+            "authorize-post",
         ]
     };
 
