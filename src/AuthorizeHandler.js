--- conflicted
+++ resolved
@@ -35,15 +35,9 @@
         let sim = {}, request = this.request;
         if (this.inputs.launch || request.params.sim) {
             try {
-<<<<<<< HEAD
-                sim = Codec.decode(JSON.parse(base64url.decode(
-                    this.inputs.launch || request.params.sim
-                )));
-=======
                 sim = Codec.decode(JSON.parse(jose.util.base64url.decode(
                     request.query.launch || request.params.sim
                 ).toString("utf8")));
->>>>>>> aba0ceec
             }
             catch(ex) {
                 sim = null;
@@ -284,26 +278,13 @@
         // Relative redirect_uri like "whatever" will eventually result in wrong
         // URLs like "/auth/whatever". We must only support full URLs. 
         if (!RedirectURL.protocol) {
-<<<<<<< HEAD
-            Lib.replyWithError(res, "no_redirect_uri_protocol", 400, this.inputs.redirect_uri);
-            return false;
-=======
-            throw Lib.OAuthError.from(errors.authorization_code.no_redirect_uri_protocol, req.query.redirect_uri)
->>>>>>> aba0ceec
+            throw Lib.OAuthError.from(errors.authorization_code.no_redirect_uri_protocol, this.inputs.redirect_uri)
         }
 
         // The "aud" param must match the apiUrl (but can have different protocol)
         if (!sim.aud_validated) {
-<<<<<<< HEAD
-            const apiUrl = Lib.buildUrlPath(
-                config.baseUrl,
-                req.baseUrl.replace(config.authBaseUrl, config.fhirBaseUrl)
-            );
+            const apiUrl = Lib.buildUrlPath(config.baseUrl, req.baseUrl, "fhir");
             let a = Lib.normalizeUrl(this.inputs.aud).replace(/^https?/, "").replace(/^:\/\/localhost/, "://127.0.0.1");
-=======
-            const apiUrl = Lib.buildUrlPath(config.baseUrl, req.baseUrl, "fhir");
-            let a = Lib.normalizeUrl(req.query.aud).replace(/^https?/, "").replace(/^:\/\/localhost/, "://127.0.0.1");
->>>>>>> aba0ceec
             let b = Lib.normalizeUrl(apiUrl       ).replace(/^https?/, "").replace(/^:\/\/localhost/, "://127.0.0.1");
             if (a != b) {
                 throw new Lib.OAuthError(302, "Bad audience value", "invalid_request")
@@ -312,13 +293,11 @@
         }
 
         if (this.inputs.code_challenge_method && this.inputs.code_challenge_method !== 'S256') {
-            Lib.redirectWithError(req, res, "invalid_code_challenge_method");
-            return false;
+            throw new Lib.OAuthError(302, "Invalid code_challenge_method parameter", "invalid_request");
         }
 
         if (this.inputs.code_challenge_method && !this.inputs.code_challenge) {
-            Lib.redirectWithError(req, res, "missing_code_challenge");
-            return false;
+            throw new Lib.OAuthError(302, "Missing code_challenge parameter", "invalid_request");
         }
 
 
@@ -340,13 +319,8 @@
         if (this.inputs.aud_validated) sim.aud_validated = "1";
         
         // User decided not to authorize the app launch
-<<<<<<< HEAD
-        if (this.inputs.auth_success == "0") {
-            return Lib.redirectWithError(req, res, "unauthorized");
-=======
         if (req.query.auth_success == "0") {
             throw Lib.OAuthError.from(errors.authorization_code.unauthorized)
->>>>>>> aba0ceec
         }
         
         // Simulate auth_invalid_client_id error if requested
@@ -364,15 +338,8 @@
             throw Lib.OAuthError.from(errors.authorization_code.sim_invalid_scope)
         }
 
-<<<<<<< HEAD
-        // Validate input parameters
-        if (!this.validateParams()) {
-            return;
-        }
-=======
         // Validate query parameters
         this.validateParams();
->>>>>>> aba0ceec
 
         // PATIENT LOGIN SCREEN
         if (this.needToLoginAsPatient()) {
