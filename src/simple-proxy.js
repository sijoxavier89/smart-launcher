--- conflicted
+++ resolved
@@ -1,20 +1,9 @@
-<<<<<<< HEAD
-// @ts-check
-const Url        = require("url");
-const request    = require("request");
-const jwt        = require("jsonwebtoken");
-const replStream = require("replacestream");
-const config     = require("./config");
-const patientMap = require("./patient-compartment");
-const Lib        = require("./lib");
-const { stringify } = require("querystring");
-const GranularHelper= require('./GranularHelper');
-=======
 const got        = require("got")
 const jwt        = require("jsonwebtoken")
 const replStream = require("replacestream")
 const config     = require("./config")
 const Lib        = require("./lib")
+const GranularHelper= require('./GranularHelper');
 
 const assert = Lib.assert;
 
@@ -75,23 +64,17 @@
             }
         ]
     }});
->>>>>>> aba0ceec
 
     let { statusCode, body } = response;
 
     // pass through the statusCode
     res.status(statusCode);
 
-<<<<<<< HEAD
-module.exports = (req, res) => {
-    // console.log('\n>>>simple-proxy:', req.url);
-=======
     // Inject the SMART information
     let baseUrl = Lib.buildUrlPath(config.baseUrl, req.baseUrl.replace("/fhir", ""));
     let secure = req.secure || req.headers["x-forwarded-proto"] == "https";
     baseUrl = baseUrl.replace(/^https?/, secure ? "https" : "http");
     augmentConformance(body, baseUrl);
->>>>>>> aba0ceec
 
     res.set("content-type", "application/json; charset=utf-8");
     res.send(JSON.stringify(body, null, 4));
@@ -104,7 +87,7 @@
     let token = null;
     let granularScopes = null;
 
-    // // Require token for Connectathon ------------------------------------------
+    // Require token for Connectathon ------------------------------------------
     // if (!req.headers.authorization) {
     //     console.log('No authorization header present!');
     //     return res.status(403).send(
@@ -125,11 +108,11 @@
             throw new Lib.HTTPError(401, "Invalid token: " + e.message)
         }
 
-<<<<<<< HEAD
-        // Simulated errors
-        if (token.sim_error) {
-            return res.status(401).send(token.sim_error);
-        }
+        assert.http(token, 400, "Invalid token")
+        assert.http(typeof token == "object", 400, "Invalid token")
+
+        // @ts-ignore
+        assert.http(!token.sim_error, 401, token.sim_error);
 
         // check for granular permissions
         if (token) {
@@ -137,13 +120,28 @@
             // GranularHelper.logGranularScopes(granularScopes);
             // console.log('\n');
         }
-=======
-        assert.http(token, 400, "Invalid token")
-        assert.http(typeof token == "object", 400, "Invalid token")
-
-        // @ts-ignore
-        assert.http(!token.sim_error, 401, token.sim_error);
->>>>>>> aba0ceec
+    }
+
+    // Check access if we have granular scopes ---------------------------------
+    if (granularScopes) {
+        // console.log('Url:', req.url);
+
+        let url = new URL(req.url, 'http://localhost');
+        let pathSegments = url.pathname.split('/').filter((val) => { return (val);});
+
+        let resourceName = (pathSegments.length > 0) ? pathSegments[0] : '';
+        let id = (pathSegments.length > 1) ? pathSegments[1] : '';
+
+        let allowed = GranularHelper.doParamsPass(resourceName, id, req.method, url.searchParams, granularScopes);
+
+        if (!allowed) {
+            console.log('Denying Granular Request for', resourceName);
+            return res.status(403).send(
+                `{"Error": "Request too wide for granted scopes"}`
+            );
+        }
+
+        console.log('Allowing Granular Request for', resourceName);
     }
 }
 
@@ -167,41 +165,15 @@
     }
 
     if (!fhirServer) {
-        return res.status(400).send({
-            error: `FHIR server ${req.params.fhir_release} not found`
-        });
-    }
-
-<<<<<<< HEAD
-    // Check access if we have granular scopes ---------------------------------
-    if (granularScopes) {
-        // console.log('Url:', req.url);
-
-        let url = new URL(req.url, 'http://localhost');
-        let pathSegments = url.pathname.split('/').filter((val) => { return (val);});
-
-        let resourceName = (pathSegments.length > 0) ? pathSegments[0] : '';
-        let id = (pathSegments.length > 1) ? pathSegments[1] : '';
-
-        let allowed = GranularHelper.doParamsPass(resourceName, id, req.method, url.searchParams, granularScopes);
-
-        if (!allowed) {
-            console.log('Denying Granular Request for', resourceName);
-            return res.status(403).send(
-                `{"Error": "Request too wide for granted scopes"}`
-            );
-        }
-
-        console.log('Allowing Granular Request for', resourceName);
-    }
-=======
+        return res.status(400).send({ error: `FHIR server ${req.params.fhir_release} not found` });
+    }
+
     // We cannot handle the conformance here!
     if (req.url.match(/^\/metadata/)) {
         return handleMetadataRequest(req, res, fhirServer);
     }
 
     validateToken(req);
->>>>>>> aba0ceec
     
 
     // Build the FHIR request options ------------------------------------------
