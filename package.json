--- conflicted
+++ resolved
@@ -10,15 +10,9 @@
     "watch": "DOTENV_CONFIG_PATH=env/development.env node -r dotenv/config ./node_modules/.bin/nodemon ./src/index.js",
     "watchWin": "env\\development.bat && node_modules\\.bin\\nodemon .\\src\\index.js",
     "start": "node ./src/index.js",
-<<<<<<< HEAD
-    "test": "DOTENV_CONFIG_PATH=env/test.env node -r dotenv/config ./node_modules/.bin/mocha test/*.js --exit",
-    "test:cover": "DOTENV_CONFIG_PATH=env/test.env node -r dotenv/config ./node_modules/.bin/nyc --reporter=lcov --reporter=text mocha test/*.js",
-    "test:watch": "DOTENV_CONFIG_PATH=env/test.env node -r dotenv/config ./node_modules/.bin/nodemon -w ./test ./node_modules/.bin/nyc --reporter=lcov mocha -R progress test/*.js",
-=======
-    "test": "DOTENV_CONFIG_PATH=env/test.env node -r dotenv/config ./node_modules/.bin/mocha test/*.js",
+    "test"      : "DOTENV_CONFIG_PATH=env/test.env node -r dotenv/config ./node_modules/.bin/mocha test/*.js --exit",
     "test:cover": "DOTENV_CONFIG_PATH=env/test.env node -r dotenv/config ./node_modules/.bin/nyc --reporter=lcov --reporter=text mocha --exit test/*.js",
     "test:watch": "DOTENV_CONFIG_PATH=env/test.env node -r dotenv/config ./node_modules/.bin/mocha test/*.js --watch",
->>>>>>> aba0ceec
     "coverage": "DOTENV_CONFIG_PATH=env/test.env node -r dotenv/config ./node_modules/.bin/nyc report",
     "test:e2e": "NODE_ENV=test node ./selenium-download.js && ./node_modules/nightwatch/bin/nightwatch",
     "cert": "openssl genrsa -out private-key.pem 2048 && openssl rsa -in private-key.pem -outform PEM -pubout -out public-key.pem",
